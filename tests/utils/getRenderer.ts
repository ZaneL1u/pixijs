--- conflicted
+++ resolved
@@ -1,18 +1,7 @@
 import { WebGLRenderer } from '../../src/rendering/renderers/gl/WebGLRenderer';
 
-<<<<<<< HEAD
-type RenderOptions = {
-    width: number;
-    height: number;
-};
-
-export async function getRenderer(options: Partial<RenderOptions> = {}): Promise<WebGLRenderer>
-=======
 import type { WebGLOptions } from '../../src/rendering/renderers/gl/WebGLRenderer';
-import type { Renderer } from '../../src/rendering/renderers/types';
-
-export async function getRenderer(options: Partial<WebGLOptions> = {}): Promise<Renderer>
->>>>>>> 7f31f584
+export async function getRenderer(options: Partial<WebGLOptions> = {}): Promise<WebGLRenderer>
 {
     const renderer = new WebGLRenderer();
 
