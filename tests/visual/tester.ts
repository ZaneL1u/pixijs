import { ensureDirSync, existsSync, readFileSync, writeFile } from 'fs-extra';
import { dirname } from 'path';
import pixelmatch from 'pixelmatch';
import { PNG } from 'pngjs';
import { Rectangle } from '../../src/maths/shapes/Rectangle';
import { autoDetectRenderer } from '../../src/rendering/renderers/autoDetectRenderer';
import { Container } from '../../src/scene/container/Container';
import { Graphics } from '../../src/scene/graphics/shared/Graphics';

import type { Renderer, RendererOptions } from '../../src/rendering/renderers/types';
import type { RenderType } from './types';

function toArrayBuffer(buf: Buffer): ArrayBuffer
{
    const ab = new ArrayBuffer(buf.length);
    const view = new Uint8Array(ab);

    for (let i = 0; i < buf.length; ++i)
    {
        view[i] = buf[i];
    }

    return ab;
}

const cachedPromise: Record<string, Promise<Renderer>> = {};

const rendererOptions = {
    width: 128,
    height: 128,
    backgroundColor: 0x1099bb,
};

const renderTypeSettings: Record<RenderType, Partial<RendererOptions>> = {
    webgpu: {
        preference: 'webgpu',
    } as Partial<RendererOptions>,
    webgl2: {
        preference: 'webgl',
        preferWebGLVersion: 2,
    } as Partial<RendererOptions>,
    webgl1: {
        preference: 'webgl',
        preferWebGLVersion: 1,
    } as Partial<RendererOptions>,
};

/**
 * returns an instance of a renderer to test with. If no options are passed, we always return the same renderer
 * instance for each type. If options are passed, we create a new renderer instance for each call.
 * @param type - the type of renderer to create
 * @param options - any custom options to pass to the renderer
 */
async function getRenderer(type: RenderType, options?: Partial<RendererOptions>): Promise<Renderer>
{
    if (!options)
    {
        cachedPromise[type] ??= autoDetectRenderer({
            ...rendererOptions,
            ...renderTypeSettings[type],
        });

        return cachedPromise[type];
    }

    return autoDetectRenderer({
        ...rendererOptions,
        ...options,
        ...renderTypeSettings[type],
    });
}

/**
 * This special test function will take a snap shot from scene and compare it to
 * a previously generated correct image. It will then return a number which is the threshold
 * for how accurate the two scenes are. 0 = the same!
 * If there is no previous image, one will be generated and stored for future tests.
 * @param id - a unique id for this scene comparison test. An image will be generated with this id as its name.
 * @param createFunction - a function that takes a scene and adds stuff to it for our snapshot
 * @param rendererType
 * @param options
 * @param pixelMatch
 */
export async function renderTest(
    id: string,
    createFunction: (scene: Container, renderer: Renderer) => Promise<void>,
    rendererType: RenderType,
    options?: Partial<RendererOptions>,
    pixelMatch = 100,
): Promise<number>
{
    const renderer = await getRenderer(rendererType, options);

    const stage = new Container();
    const scene = new Container();

    const { width, height } = rendererOptions;

    stage.addChild(new Graphics().rect(0, 0, width, height)).fill(renderer.background.color);
    stage.addChild(scene);

    await createFunction(scene, renderer);

    const canvas = renderer.extract.canvas({
        target: stage,
        frame: new Rectangle(0, 0, width, height)
    }) as HTMLCanvasElement;

    const imageLocation = `./tests/visual/snapshots/${id}-${rendererType}.png`;

    if (!existsSync(imageLocation))
    {
        await saveSnapShot(imageLocation, canvas);
    }

    const prevSnapShot = loadSnapShot(imageLocation);
    const newSnapShot = createSnapShot(canvas);
    const diff = new PNG({ width, height });

    if (process.env.DEBUG_MODE)
    {
        document.body.appendChild(canvas);
    }

    const match: number = pixelmatch(
        prevSnapShot,
        newSnapShot,
        diff.data,
        width,
        height,
        { threshold: 0.2 }
    );

<<<<<<< HEAD
    if (match > pixelMatch)
    {
        // Write the diff to a file for visual inspection
        ensureDirSync('.pr_uploads/visual');

        await writeFile(`.pr_uploads/visual/${id}-${rendererType}-diff.png`, PNG.sync.write(diff));
        // save output image
        await saveSnapShot(`.pr_uploads/visual/${id}-${rendererType}.png`, stage, renderer);
    }
=======
    // Write the diff to a file for visual inspection
    ensureDirSync('.pr_uploads/visual');
    await writeFile(`.pr_uploads/visual/${id}-${rendererType}-diff.png`, PNG.sync.write(diff));
    // save output image
    await saveSnapShot(`.pr_uploads/visual/${id}-${rendererType}.png`, canvas);
>>>>>>> 3baa504a

    // this means we created a custom renderer.. so lts clean up after ourselves!
    if (options)
    {
        renderer.destroy();
    }

    return match;
}

/**
 * returns an array of pixels of the current scene.
 * @param canvas - then canvas to create the snapshot from
 */
function createSnapShot(canvas: HTMLCanvasElement)
{
    // write to a  new canvas to be same!
    const readableCanvas = document.createElement('canvas');

    readableCanvas.width = canvas.width;
    readableCanvas.height = canvas.height;

    const context = readableCanvas.getContext('2d');

    context.drawImage(canvas, 0, 0);

    const imageData = context.getImageData(0, 0, canvas.width, canvas.height);

    return new Uint8ClampedArray(imageData.data.buffer);
}

/**
 * returns an array of pixels of a saved image
 * @param input - the location of the saved image
 */
function loadSnapShot(input: string): Uint8Array
{
    return new Uint8Array(toArrayBuffer(PNG.sync.read(readFileSync(input)).data));
}

/**
 * writes a PNG file of the passed in scene.
 * @param output - the location where to save the image
 * @param canvas - the canvas to save
 */
async function saveSnapShot(output: string, canvas: HTMLCanvasElement): Promise<void>
{
    ensureDirSync(dirname(output));

    const base64Image = await canvas.toDataURL('png', 1);

    const base64Data = base64Image.replace(/^data:image\/png;base64,/, '');

    await new Promise<void>((resolve) =>
    {
        writeFile(output, base64Data, 'base64', (e: Error) =>
        {
            if (!e)
            {
                resolve();
            }
            else
            {
                // eslint-disable-next-line no-console
                console.log(e);
                resolve();
            }
        });
    });
}<|MERGE_RESOLUTION|>--- conflicted
+++ resolved
@@ -131,7 +131,6 @@
         { threshold: 0.2 }
     );
 
-<<<<<<< HEAD
     if (match > pixelMatch)
     {
         // Write the diff to a file for visual inspection
@@ -139,15 +138,8 @@
 
         await writeFile(`.pr_uploads/visual/${id}-${rendererType}-diff.png`, PNG.sync.write(diff));
         // save output image
-        await saveSnapShot(`.pr_uploads/visual/${id}-${rendererType}.png`, stage, renderer);
-    }
-=======
-    // Write the diff to a file for visual inspection
-    ensureDirSync('.pr_uploads/visual');
-    await writeFile(`.pr_uploads/visual/${id}-${rendererType}-diff.png`, PNG.sync.write(diff));
-    // save output image
-    await saveSnapShot(`.pr_uploads/visual/${id}-${rendererType}.png`, canvas);
->>>>>>> 3baa504a
+        await saveSnapShot(`.pr_uploads/visual/${id}-${rendererType}.png`, canvas);
+    }
 
     // this means we created a custom renderer.. so lts clean up after ourselves!
     if (options)
