/**
 * @license
 * pixi.js - v1.4.3
 * Copyright (c) 2012-2014, Mat Groves
 * http://goodboydigital.com/
 *
 * Compiled: 2014-02-09
 *
 * pixi.js is licensed under the MIT License.
 * http://www.opensource.org/licenses/mit-license.php
 */
/**
 * @author Mat Groves http://matgroves.com/ @Doormat23
 */

(function(){

    var root = this;

/**
 * @author Mat Groves http://matgroves.com/ @Doormat23
 */

/**
 * @module PIXI
 */
var PIXI = PIXI || {};

PIXI.WEBGL_RENDERER = 0;
PIXI.CANVAS_RENDERER = 1;

// useful for testing against if your lib is using pixi.
PIXI.VERSION = "v1.4.4";

// the various blend modes supported by pixi
PIXI.blendModes = {
    NORMAL:0,
    ADD:1,
    MULTIPLY:2,
    SCREEN:3,
    OVERLAY:4,
    DARKEN:5,
    LIGHTEN:6,
    COLOR_DODGE:7,
    COLOR_BURN:8,
    HARD_LIGHT:9,
    SOFT_LIGHT:10,
    DIFFERENCE:11,
    EXCLUSION:12,
    HUE:13,
    SATURATION:14,
    COLOR:15,
    LUMINOSITY:16
};

// the scale modes
PIXI.scaleModes = {
    DEFAULT:0,
    LINEAR:0,
    NEAREST:1
};

// interaction frequency 
PIXI.INTERACTION_FREQUENCY = 30;
PIXI.AUTO_PREVENT_DEFAULT = true;
/**
 * @author Mat Groves http://matgroves.com/ @Doormat23
 */

/**
 * The Point object represents a location in a two-dimensional coordinate system, where x represents the horizontal axis and y represents the vertical axis.
 *
 * @class Point
 * @constructor
 * @param x {Number} position of the point on the x axis
 * @param y {Number} position of the point on the y axis
 */
PIXI.Point = function(x, y)
{
    /**
     * @property x
     * @type Number
     * @default 0
     */
    this.x = x || 0;

    /**
     * @property y
     * @type Number
     * @default 0
     */
    this.y = y || 0;
};

/**
 * Creates a clone of this point
 *
 * @method clone
 * @return {Point} a copy of the point
 */
PIXI.Point.prototype.clone = function()
{
    return new PIXI.Point(this.x, this.y);
};

// constructor
PIXI.Point.prototype.constructor = PIXI.Point;

PIXI.Point.prototype.set = function(x, y)
{
    this.x = x || 0;
    this.y = y || ( (y !== 0) ? this.x : 0 ) ;
};


/**
 * @author Mat Groves http://matgroves.com/
 */

/**
 * the Rectangle object is an area defined by its position, as indicated by its top-left corner point (x, y) and by its width and its height.
 *
 * @class Rectangle
 * @constructor
 * @param x {Number} The X coord of the upper-left corner of the rectangle
 * @param y {Number} The Y coord of the upper-left corner of the rectangle
 * @param width {Number} The overall width of this rectangle
 * @param height {Number} The overall height of this rectangle
 */
PIXI.Rectangle = function(x, y, width, height)
{
    /**
     * @property x
     * @type Number
     * @default 0
     */
    this.x = x || 0;

    /**
     * @property y
     * @type Number
     * @default 0
     */
    this.y = y || 0;

    /**
     * @property width
     * @type Number
     * @default 0
     */
    this.width = width || 0;

    /**
     * @property height
     * @type Number
     * @default 0
     */
    this.height = height || 0;
};

/**
 * Creates a clone of this Rectangle
 *
 * @method clone
 * @return {Rectangle} a copy of the rectangle
 */
PIXI.Rectangle.prototype.clone = function()
{
    return new PIXI.Rectangle(this.x, this.y, this.width, this.height);
};

/**
 * Checks whether the x and y coordinates passed to this function are contained within this Rectangle
 *
 * @method contains
 * @param x {Number} The X coordinate of the point to test
 * @param y {Number} The Y coordinate of the point to test
 * @return {Boolean} Whether the x/y coords are within this Rectangle
 */
PIXI.Rectangle.prototype.contains = function(x, y)
{
    if(this.width <= 0 || this.height <= 0)
        return false;

    var x1 = this.x;
    if(x >= x1 && x <= x1 + this.width)
    {
        var y1 = this.y;

        if(y >= y1 && y <= y1 + this.height)
        {
            return true;
        }
    }

    return false;
};

// constructor
PIXI.Rectangle.prototype.constructor = PIXI.Rectangle;

PIXI.EmptyRectangle = new PIXI.Rectangle(0,0,0,0);
/**
 * @author Adrien Brault <adrien.brault@gmail.com>
 */

/**
 * @class Polygon
 * @constructor
 * @param points* {Array<Point>|Array<Number>|Point...|Number...} This can be an array of Points that form the polygon,
 *      a flat array of numbers that will be interpreted as [x,y, x,y, ...], or the arguments passed can be
 *      all the points of the polygon e.g. `new PIXI.Polygon(new PIXI.Point(), new PIXI.Point(), ...)`, or the
 *      arguments passed can be flat x,y values e.g. `new PIXI.Polygon(x,y, x,y, x,y, ...)` where `x` and `y` are
 *      Numbers.
 */
PIXI.Polygon = function(points)
{
    //if points isn't an array, use arguments as the array
    if(!(points instanceof Array))
        points = Array.prototype.slice.call(arguments);

    //if this is a flat array of numbers, convert it to points
    if(typeof points[0] === 'number') {
        var p = [];
        for(var i = 0, il = points.length; i < il; i+=2) {
            p.push(
                new PIXI.Point(points[i], points[i + 1])
            );
        }

        points = p;
    }

    this.points = points;
};

/**
 * Creates a clone of this polygon
 *
 * @method clone
 * @return {Polygon} a copy of the polygon
 */
PIXI.Polygon.prototype.clone = function()
{
    var points = [];
    for (var i=0; i<this.points.length; i++) {
        points.push(this.points[i].clone());
    }

    return new PIXI.Polygon(points);
};

/**
 * Checks whether the x and y coordinates passed to this function are contained within this polygon
 *
 * @method contains
 * @param x {Number} The X coordinate of the point to test
 * @param y {Number} The Y coordinate of the point to test
 * @return {Boolean} Whether the x/y coordinates are within this polygon
 */
PIXI.Polygon.prototype.contains = function(x, y)
{
    var inside = false;

    // use some raycasting to test hits
    // https://github.com/substack/point-in-polygon/blob/master/index.js
    for(var i = 0, j = this.points.length - 1; i < this.points.length; j = i++) {
        var xi = this.points[i].x, yi = this.points[i].y,
            xj = this.points[j].x, yj = this.points[j].y,
            intersect = ((yi > y) !== (yj > y)) && (x < (xj - xi) * (y - yi) / (yj - yi) + xi);

        if(intersect) inside = !inside;
    }

    return inside;
};

// constructor
PIXI.Polygon.prototype.constructor = PIXI.Polygon;

/**
 * @author Chad Engler <chad@pantherdev.com>
 */

/**
 * The Circle object can be used to specify a hit area for displayObjects
 *
 * @class Circle
 * @constructor
 * @param x {Number} The X coordinate of the upper-left corner of the framing rectangle of this circle
 * @param y {Number} The Y coordinate of the upper-left corner of the framing rectangle of this circle
 * @param radius {Number} The radius of the circle
 */
PIXI.Circle = function(x, y, radius)
{
    /**
     * @property x
     * @type Number
     * @default 0
     */
    this.x = x || 0;

    /**
     * @property y
     * @type Number
     * @default 0
     */
    this.y = y || 0;

    /**
     * @property radius
     * @type Number
     * @default 0
     */
    this.radius = radius || 0;
};

/**
 * Creates a clone of this Circle instance
 *
 * @method clone
 * @return {Circle} a copy of the polygon
 */
PIXI.Circle.prototype.clone = function()
{
    return new PIXI.Circle(this.x, this.y, this.radius);
};

/**
 * Checks whether the x, and y coordinates passed to this function are contained within this circle
 *
 * @method contains
 * @param x {Number} The X coordinate of the point to test
 * @param y {Number} The Y coordinate of the point to test
 * @return {Boolean} Whether the x/y coordinates are within this polygon
 */
PIXI.Circle.prototype.contains = function(x, y)
{
    if(this.radius <= 0)
        return false;

    var dx = (this.x - x),
        dy = (this.y - y),
        r2 = this.radius * this.radius;

    dx *= dx;
    dy *= dy;

    return (dx + dy <= r2);
};

// constructor
PIXI.Circle.prototype.constructor = PIXI.Circle;


/**
 * @author Chad Engler <chad@pantherdev.com>
 */

/**
 * The Ellipse object can be used to specify a hit area for displayObjects
 *
 * @class Ellipse
 * @constructor
 * @param x {Number} The X coordinate of the upper-left corner of the framing rectangle of this ellipse
 * @param y {Number} The Y coordinate of the upper-left corner of the framing rectangle of this ellipse
 * @param width {Number} The overall width of this ellipse
 * @param height {Number} The overall height of this ellipse
 */
PIXI.Ellipse = function(x, y, width, height)
{
    /**
     * @property x
     * @type Number
     * @default 0
     */
    this.x = x || 0;

    /**
     * @property y
     * @type Number
     * @default 0
     */
    this.y = y || 0;

    /**
     * @property width
     * @type Number
     * @default 0
     */
    this.width = width || 0;

    /**
     * @property height
     * @type Number
     * @default 0
     */
    this.height = height || 0;
};

/**
 * Creates a clone of this Ellipse instance
 *
 * @method clone
 * @return {Ellipse} a copy of the ellipse
 */
PIXI.Ellipse.prototype.clone = function()
{
    return new PIXI.Ellipse(this.x, this.y, this.width, this.height);
};

/**
 * Checks whether the x and y coordinates passed to this function are contained within this ellipse
 *
 * @method contains
 * @param x {Number} The X coordinate of the point to test
 * @param y {Number} The Y coordinate of the point to test
 * @return {Boolean} Whether the x/y coords are within this ellipse
 */
PIXI.Ellipse.prototype.contains = function(x, y)
{
    if(this.width <= 0 || this.height <= 0)
        return false;

    //normalize the coords to an ellipse with center 0,0
    var normx = ((x - this.x) / this.width),
        normy = ((y - this.y) / this.height);

    normx *= normx;
    normy *= normy;

    return (normx + normy <= 1);
};

/**
* Returns the framing rectangle of the ellipse as a PIXI.Rectangle object
*
* @method getBounds
* @return {Rectangle} the framing rectangle
*/
PIXI.Ellipse.prototype.getBounds = function()
{
    return new PIXI.Rectangle(this.x, this.y, this.width, this.height);
};

// constructor
PIXI.Ellipse.prototype.constructor = PIXI.Ellipse;

/**
 * @author Mat Groves http://matgroves.com/ @Doormat23
 */

/*
* @class Matrix
* The Matrix class will choose the best type of array to use between
* a regular javascript Array and a Float32Array if the latter is available
*
*/
PIXI.determineMatrixArrayType = function() {
    return (typeof Float32Array !== 'undefined') ? Float32Array : Array;
};

PIXI.Matrix2 = PIXI.determineMatrixArrayType();

PIXI.Matrix = function()
{
    this.a = 1;
    this.b = 0;
    this.c = 0;
    this.d = 1;
    this.tx = 0;
    this.ty = 0;
};

PIXI.Matrix.prototype.fromArray = function(array)
{
    this.a = array[0];
    this.b = array[1];
    this.c = array[3];
    this.d = array[4];
    this.tx = array[2];
    this.ty = array[5];
};

PIXI.Matrix.prototype.toArray = function(transpose)
{
    if(!this.array) this.array = new Float32Array(9);
    var array = this.array;

    if(transpose)
    {
        this.array[0] = this.a;
        this.array[1] = this.c;
        this.array[2] = 0;
        this.array[3] = this.b;
        this.array[4] = this.d;
        this.array[5] = 0;
        this.array[6] = this.tx;
        this.array[7] = this.ty;
        this.array[8] = 1;
    }
    else
    {
        this.array[0] = this.a;
        this.array[1] = this.b;
        this.array[2] = this.tx;
        this.array[3] = this.c;
        this.array[4] = this.d;
        this.array[5] = this.ty;
        this.array[6] = 0;
        this.array[7] = 0;
        this.array[8] = 1;
    }

    return array;//[this.a, this.b, this.tx, this.c, this.d, this.ty, 0, 0, 1];
};

PIXI.identityMatrix = new PIXI.Matrix();
/**
 * @author Mat Groves http://matgroves.com/ @Doormat23
 */

/**
 * The base class for all objects that are rendered on the screen.
 *
 * @class DisplayObject
 * @constructor
 */
PIXI.DisplayObject = function()
{
    this.last = this;
    this.first = this;
    /**
     * The coordinate of the object relative to the local coordinates of the parent.
     *
     * @property position
     * @type Point
     */
    this.position = new PIXI.Point();

    /**
     * The scale factor of the object.
     *
     * @property scale
     * @type Point
     */
    this.scale = new PIXI.Point(1,1);//{x:1, y:1};

    /**
     * The pivot point of the displayObject that it rotates around
     *
     * @property pivot
     * @type Point
     */
    this.pivot = new PIXI.Point(0,0);

    /**
     * The rotation of the object in radians.
     *
     * @property rotation
     * @type Number
     */
    this.rotation = 0;

    /**
     * The opacity of the object.
     *
     * @property alpha
     * @type Number
     */
    this.alpha = 1;

    /**
     * The visibility of the object.
     *
     * @property visible
     * @type Boolean
     */
    this.visible = true;

    /**
     * This is the defined area that will pick up mouse / touch events. It is null by default.
     * Setting it is a neat way of optimising the hitTest function that the interactionManager will use (as it will not need to hit test all the children)
     *
     * @property hitArea
     * @type Rectangle|Circle|Ellipse|Polygon
     */
    this.hitArea = null;

    /**
     * This is used to indicate if the displayObject should display a mouse hand cursor on rollover
     *
     * @property buttonMode
     * @type Boolean
     */
    this.buttonMode = false;

    /**
     * Can this object be rendered
     *
     * @property renderable
     * @type Boolean
     */
    this.renderable = false;

    /**
     * [read-only] The display object container that contains this display object.
     *
     * @property parent
     * @type DisplayObjectContainer
     * @readOnly
     */
    this.parent = null;

    /**
     * [read-only] The stage the display object is connected to, or undefined if it is not connected to the stage.
     *
     * @property stage
     * @type Stage
     * @readOnly
     */
    this.stage = null;

    /**
     * [read-only] The multiplied alpha of the displayObject
     *
     * @property worldAlpha
     * @type Number
     * @readOnly
     */
    this.worldAlpha = 1;

    /**
     * [read-only] Whether or not the object is interactive, do not toggle directly! use the `interactive` property
     *
     * @property _interactive
     * @type Boolean
     * @readOnly
     * @private
     */
    this._interactive = false;

    /**
     * This is the cursor that will be used when the mouse is over this object. To enable this the element must have interaction = true and buttonMode = true
     * 
     * @property defaultCursor
     * @type String
     *
    */
    this.defaultCursor = 'pointer';

    /**
     * [read-only] Current transform of the object based on world (parent) factors
     *
     * @property worldTransform
     * @type Mat3
     * @readOnly
     * @private
     */
    this.worldTransform = new PIXI.Matrix();

    /**
     * [NYI] Unknown
     *
     * @property color
     * @type Array<>
     * @private
     */
    this.color = [];

    /**
     * [NYI] Holds whether or not this object is dynamic, for rendering optimization
     *
     * @property dynamic
     * @type Boolean
     * @private
     */
    this.dynamic = true;

    // cached sin rotation and cos rotation
    this._sr = 0;
    this._cr = 1;

    /**
     * The area the filter is applied to 
     *
     * @property filterArea
     * @type Rectangle
     */
    this.filterArea = new PIXI.Rectangle(0,0,1,1);

    /**
     * The original, cached bounds of the object
     *
     * @property _bounds
     * @type Rectangle
     * @private
     */
    this._bounds = new PIXI.Rectangle(0, 0, 1, 1);
    /**
     * The most up-to-date bounds of the object
     *
     * @property _currentBounds
     * @type Rectangle
     * @private
     */
    this._currentBounds = null;
    /**
     * The original, cached mask of the object
     *
     * @property _currentBounds
     * @type Rectangle
     * @private
     */
    this._mask = null;

    /*
     * MOUSE Callbacks
     */

    /**
     * A callback that is used when the users clicks on the displayObject with their mouse
     * @method click
     * @param interactionData {InteractionData}
     */

    /**
     * A callback that is used when the user clicks the mouse down over the sprite
     * @method mousedown
     * @param interactionData {InteractionData}
     */

    /**
     * A callback that is used when the user releases the mouse that was over the displayObject
     * for this callback to be fired the mouse must have been pressed down over the displayObject
     * @method mouseup
     * @param interactionData {InteractionData}
     */

    /**
     * A callback that is used when the user releases the mouse that was over the displayObject but is no longer over the displayObject
     * for this callback to be fired, The touch must have started over the displayObject
     * @method mouseupoutside
     * @param interactionData {InteractionData}
     */

    /**
     * A callback that is used when the users mouse rolls over the displayObject
     * @method mouseover
     * @param interactionData {InteractionData}
     */

    /**
     * A callback that is used when the users mouse leaves the displayObject
     * @method mouseout
     * @param interactionData {InteractionData}
     */


    /*
     * TOUCH Callbacks
     */

    /**
     * A callback that is used when the users taps on the sprite with their finger
     * basically a touch version of click
     * @method tap
     * @param interactionData {InteractionData}
     */

    /**
     * A callback that is used when the user touches over the displayObject
     * @method touchstart
     * @param interactionData {InteractionData}
     */

    /**
     * A callback that is used when the user releases a touch over the displayObject
     * @method touchend
     * @param interactionData {InteractionData}
     */

    /**
     * A callback that is used when the user releases the touch that was over the displayObject
     * for this callback to be fired, The touch must have started over the sprite
     * @method touchendoutside
     * @param interactionData {InteractionData}
     */
};

// constructor
PIXI.DisplayObject.prototype.constructor = PIXI.DisplayObject;

/**
 * [Deprecated] Indicates if the sprite will have touch and mouse interactivity. It is false by default
 * Instead of using this function you can now simply set the interactive property to true or false
 *
 * @method setInteractive
 * @param interactive {Boolean}
 * @deprecated Simply set the `interactive` property directly
 */
PIXI.DisplayObject.prototype.setInteractive = function(interactive)
{
    this.interactive = interactive;
};

/**
 * Indicates if the sprite will have touch and mouse interactivity. It is false by default
 *
 * @property interactive
 * @type Boolean
 * @default false
 */
Object.defineProperty(PIXI.DisplayObject.prototype, 'interactive', {
    get: function() {
        return this._interactive;
    },
    set: function(value) {
        this._interactive = value;

        // TODO more to be done here..
        // need to sort out a re-crawl!
        if(this.stage)this.stage.dirty = true;
    }
});

/**
 * [read-only] Indicates if the sprite is globaly visible.
 *
 * @property worldVisible
 * @type Boolean
 */
Object.defineProperty(PIXI.DisplayObject.prototype, 'worldVisible', {
    get: function() {
        var item = this;

        do
        {
            if(!item.visible)return false;
            item = item.parent;
        }
        while(item);

        return true;
    }
});

/**
 * Sets a mask for the displayObject. A mask is an object that limits the visibility of an object to the shape of the mask applied to it.
 * In PIXI a regular mask must be a PIXI.Graphics object. This allows for much faster masking in canvas as it utilises shape clipping.
 * To remove a mask, set this property to null.
 *
 * @property mask
 * @type Graphics
 */
Object.defineProperty(PIXI.DisplayObject.prototype, 'mask', {
    get: function() {
        return this._mask;
    },
    set: function(value) {

        if(this._mask)this._mask.isMask = false;
        this._mask = value;
        if(this._mask)this._mask.isMask = true;
    }
});

/**
 * Sets the filters for the displayObject.
 * * IMPORTANT: This is a webGL only feature and will be ignored by the canvas renderer.
 * To remove filters simply set this property to 'null'
 * @property filters
 * @type Array An array of filters
 */
Object.defineProperty(PIXI.DisplayObject.prototype, 'filters', {
    get: function() {
        return this._filters;
    },
    set: function(value) {

        if(value)
        {
            // now put all the passes in one place..
            var passes = [];
            for (var i = 0; i < value.length; i++)
            {
                var filterPasses = value[i].passes;
                for (var j = 0; j < filterPasses.length; j++)
                {
                    passes.push(filterPasses[j]);
                }
            }

            // TODO change this as it is legacy
            this._filterBlock = {target:this, filterPasses:passes};
        }

        this._filters = value;
    }
});

/*
 * Updates the object transform for rendering
 *
 * @method updateTransform
 * @private
 */
PIXI.DisplayObject.prototype.updateTransform = function()
{
    // TODO OPTIMIZE THIS!! with dirty
    if(this.rotation !== this.rotationCache)
    {
        this.rotationCache = this.rotation;
        this._sr =  Math.sin(this.rotation);
        this._cr =  Math.cos(this.rotation);
    }

   // var localTransform = this.localTransform//.toArray();
    var parentTransform = this.parent.worldTransform;//.toArray();
    var worldTransform = this.worldTransform;//.toArray();
    //console.log(localTransform)
    var px = this.pivot.x;
    var py = this.pivot.y;

    var a00 = this._cr * this.scale.x,
        a01 = -this._sr * this.scale.y,
        a10 = this._sr * this.scale.x,
        a11 = this._cr * this.scale.y,
        a02 = this.position.x + a00 * px - py * a01,
        a12 = this.position.y + a11 * py - px * a10,
        b00 = parentTransform.a, b01 = parentTransform.b,
        b10 = parentTransform.c, b11 = parentTransform.d;

    worldTransform.a = b00 * a00 + b01 * a10;
    worldTransform.b = b00 * a01 + b01 * a11;
    worldTransform.tx = b00 * a02 + b01 * a12 + parentTransform.tx;

    worldTransform.c = b10 * a00 + b11 * a10;
    worldTransform.d = b10 * a01 + b11 * a11;
    worldTransform.ty = b10 * a02 + b11 * a12 + parentTransform.ty;

    this.worldAlpha = this.alpha * this.parent.worldAlpha;
};

/**
 * Retrieves the bounds of the displayObject as a rectangle object
 *
 * @method getBounds
 * @return {Rectangle} the rectangular bounding area
 */
PIXI.DisplayObject.prototype.getBounds = function( matrix )
{
    matrix = matrix;//just to get passed js hinting (and preserve inheritance)
    return PIXI.EmptyRectangle;
};

/**
 * Retrieves the local bounds of the displayObject as a rectangle object
 *
 * @method getLocalBounds
 * @return {Rectangle} the rectangular bounding area
 */
PIXI.DisplayObject.prototype.getLocalBounds = function()
{
    //var matrixCache = this.worldTransform;

    return this.getBounds(PIXI.identityMatrix);///PIXI.EmptyRectangle();
};

/**
 * Sets the object's stage reference, the stage this object is connected to
 *
 * @method setStageReference
 * @param stage {Stage} the stage that the object will have as its current stage reference
 */
PIXI.DisplayObject.prototype.setStageReference = function(stage)
{
    this.stage = stage;
    if(this._interactive)this.stage.dirty = true;
};

/**
* Renders the object using the WebGL renderer
*
* @method _renderWebGL
* @param renderSession {RenderSession} 
* @private
*/
PIXI.DisplayObject.prototype._renderWebGL = function(renderSession)
{
    // OVERWRITE;
    // this line is just here to pass jshinting :)
    renderSession = renderSession;
};

/**
* Renders the object using the Canvas renderer
*
* @method _renderCanvas
* @param renderSession {RenderSession} 
* @private
*/
PIXI.DisplayObject.prototype._renderCanvas = function(renderSession)
{
    // OVERWRITE;
    // this line is just here to pass jshinting :)
    renderSession = renderSession;
};

/**
 * The position of the displayObject on the x axis relative to the local coordinates of the parent.
 *
 * @property x
 * @type Number
 */
Object.defineProperty(PIXI.DisplayObject.prototype, 'x', {
    get: function() {
        return  this.position.x;
    },
    set: function(value) {
        this.position.x = value;
    }
});

/**
 * The position of the displayObject on the y axis relative to the local coordinates of the parent.
 *
 * @property y
 * @type Number
 */
Object.defineProperty(PIXI.DisplayObject.prototype, 'y', {
    get: function() {
        return  this.position.y;
    },
    set: function(value) {
        this.position.y = value;
    }
});

/**
 * @author Mat Groves http://matgroves.com/ @Doormat23
 */


/**
 * A DisplayObjectContainer represents a collection of display objects.
 * It is the base class of all display objects that act as a container for other objects.
 *
 * @class DisplayObjectContainer
 * @extends DisplayObject
 * @constructor
 */
PIXI.DisplayObjectContainer = function()
{
    PIXI.DisplayObject.call( this );

    /**
     * [read-only] The of children of this container.
     *
     * @property children
     * @type Array<DisplayObject>
     * @readOnly
     */
    this.children = [];
};

// constructor
PIXI.DisplayObjectContainer.prototype = Object.create( PIXI.DisplayObject.prototype );
PIXI.DisplayObjectContainer.prototype.constructor = PIXI.DisplayObjectContainer;

/**
 * The width of the displayObjectContainer, setting this will actually modify the scale to achieve the value set
 *
 * @property width
 * @type Number
 */

/*
Object.defineProperty(PIXI.DisplayObjectContainer.prototype, 'width', {
    get: function() {
        return this.scale.x * this.getLocalBounds().width;
    },
    set: function(value) {
        this.scale.x = value / (this.getLocalBounds().width/this.scale.x);
        this._width = value;
    }
});
*/

/**
 * The height of the displayObjectContainer, setting this will actually modify the scale to achieve the value set
 *
 * @property height
 * @type Number
 */

 /*
Object.defineProperty(PIXI.DisplayObjectContainer.prototype, 'height', {
    get: function() {
        return  this.scale.y * this.getLocalBounds().height;
    },
    set: function(value) {
        this.scale.y = value / (this.getLocalBounds().height/this.scale.y);
        this._height = value;
    }
});
*/

/**
 * Adds a child to the container.
 *
 * @method addChild
 * @param child {DisplayObject} The DisplayObject to add to the container
 */
PIXI.DisplayObjectContainer.prototype.addChild = function(child)
{
<<<<<<< HEAD
    if(child.parent && child !== this)
    {
        //// COULD BE THIS???
        child.parent.removeChild(child);
        //  return;
    }

    child.parent = this;

    this.children.push(child);

    // update the stage refference..

    if(this.stage)child.setStageReference(this.stage);

=======
    this.addChildAt(child, this.children.length);
>>>>>>> c191cdcf
};

/**
 * Adds a child to the container at a specified index. If the index is out of bounds an error will be thrown
 *
 * @method addChildAt
 * @param child {DisplayObject} The child to add
 * @param index {Number} The index to place the child in
 */
PIXI.DisplayObjectContainer.prototype.addChildAt = function(child, index)
{
    if(index >= 0 && index <= this.children.length)
    {
        if(child.parent)
        {
            child.parent.removeChild(child);
        }

        child.parent = this;

        this.children.splice(index, 0, child);

        if(this.stage)child.setStageReference(this.stage);
    }
    else
    {
        throw new Error(child + ' The index '+ index +' supplied is out of bounds ' + this.children.length);
    }
};

/**
 * [NYI] Swaps the depth of 2 displayObjects
 *
 * @method swapChildren
 * @param child {DisplayObject}
 * @param child2 {DisplayObject}
 * @private
 */
PIXI.DisplayObjectContainer.prototype.swapChildren = function(child, child2)
{
    if(child === child2) {
        return;
    }

    var index1 = this.children.indexOf(child);
    var index2 = this.children.indexOf(child2);

    if(index1 < 0 || index2 < 0) {
        throw new Error('swapChildren: Both the supplied DisplayObjects must be a child of the caller.');
    }

    this.children[index1] = child2;
    this.children[index2] = child;
    
};

/**
 * Returns the child at the specified index
 *
 * @method getChildAt
 * @param index {Number} The index to get the child from
 */
PIXI.DisplayObjectContainer.prototype.getChildAt = function(index)
{
    if(index >= 0 && index < this.children.length)
    {
        return this.children[index];
    }
    else
    {
        throw new Error('The supplied DisplayObjects must be a child of the caller ' + this);
    }
};

/**
 * Removes a child from the container.
 *
 * @method removeChild
 * @param child {DisplayObject} The DisplayObject to remove
 */
PIXI.DisplayObjectContainer.prototype.removeChild = function(child)
{
    var index = this.children.indexOf( child );
    if ( index !== -1 )
    {
        // update the stage reference..
        if(this.stage)child.removeStageReference();

        child.parent = undefined;
        this.children.splice( index, 1 );
    }
    else
    {
        throw new Error(child + ' The supplied DisplayObject must be a child of the caller ' + this);
    }
};

/*
 * Updates the container's childrens transform for rendering
 *
 * @method updateTransform
 * @private
 */
PIXI.DisplayObjectContainer.prototype.updateTransform = function()
{
    //this._currentBounds = null;

    if(!this.visible)return;

    PIXI.DisplayObject.prototype.updateTransform.call( this );

    for(var i=0,j=this.children.length; i<j; i++)
    {
        this.children[i].updateTransform();
    }
};

/**
 * Retrieves the bounds of the displayObjectContainer as a rectangle object
 *
 * @method getBounds
 * @return {Rectangle} the rectangular bounding area
 */
PIXI.DisplayObjectContainer.prototype.getBounds = function(matrix)
{
    if(this.children.length === 0)return PIXI.EmptyRectangle;

    // TODO the bounds have already been calculated this render session so return what we have
    if(matrix)
    {
        var matrixCache = this.worldTransform;
        this.worldTransform = matrix;
        this.updateTransform();
        this.worldTransform = matrixCache;
    }

    var minX = Infinity;
    var minY = Infinity;

    var maxX = -Infinity;
    var maxY = -Infinity;

    var childBounds;
    var childMaxX;
    var childMaxY;

    var childVisible = false;

    for(var i=0,j=this.children.length; i<j; i++)
    {
        var child = this.children[i];
        
        if(!child.visible)continue;

        childVisible = true;

        childBounds = this.children[i].getBounds( matrix );
     
        minX = minX < childBounds.x ? minX : childBounds.x;
        minY = minY < childBounds.y ? minY : childBounds.y;

        childMaxX = childBounds.width + childBounds.x;
        childMaxY = childBounds.height + childBounds.y;

        maxX = maxX > childMaxX ? maxX : childMaxX;
        maxY = maxY > childMaxY ? maxY : childMaxY;
    }

    if(!childVisible)
        return PIXI.EmptyRectangle;

    var bounds = this._bounds;

    bounds.x = minX;
    bounds.y = minY;
    bounds.width = maxX - minX;
    bounds.height = maxY - minY;

    // TODO: store a reference so that if this function gets called again in the render cycle we do not have to recalculate
    //this._currentBounds = bounds;
   
    return bounds;
};

PIXI.DisplayObjectContainer.prototype.getLocalBounds = function()
{
    var matrixCache = this.worldTransform;

    this.worldTransform = PIXI.identityMatrix;

    for(var i=0,j=this.children.length; i<j; i++)
    {
        this.children[i].updateTransform();
    }

    var bounds = this.getBounds();

    this.worldTransform = matrixCache;

    return bounds;
};

/**
 * Sets the container's stage reference, the stage this object is connected to
 *
 * @method setStageReference
 * @param stage {Stage} the stage that the container will have as its current stage reference
 */
PIXI.DisplayObjectContainer.prototype.setStageReference = function(stage)
{
    this.stage = stage;
    if(this._interactive)this.stage.dirty = true;

    for(var i=0,j=this.children.length; i<j; i++)
    {
        var child = this.children[i];
        child.setStageReference(stage);
    }
};

/**
 * removes the current stage reference of the container
 *
 * @method removeStageReference
 */
PIXI.DisplayObjectContainer.prototype.removeStageReference = function()
{

    for(var i=0,j=this.children.length; i<j; i++)
    {
        var child = this.children[i];
        child.removeStageReference();
    }

    if(this._interactive)this.stage.dirty = true;
    
    this.stage = null;
};

/**
* Renders the object using the WebGL renderer
*
* @method _renderWebGL
* @param renderSession {RenderSession} 
* @private
*/
PIXI.DisplayObjectContainer.prototype._renderWebGL = function(renderSession)
{
    if(!this.visible || this.alpha <= 0)return;
    
    var i,j;

    if(this._mask || this._filters)
    {
        if(this._mask)
        {
            renderSession.spriteBatch.stop();
            renderSession.maskManager.pushMask(this.mask, renderSession);
            renderSession.spriteBatch.start();
        }

        if(this._filters)
        {
            renderSession.spriteBatch.flush();
            renderSession.filterManager.pushFilter(this._filterBlock);
        }

        // simple render children!
        for(i=0,j=this.children.length; i<j; i++)
        {
            this.children[i]._renderWebGL(renderSession);
        }

        renderSession.spriteBatch.stop();

        if(this._filters)renderSession.filterManager.popFilter();
        if(this._mask)renderSession.maskManager.popMask(renderSession);
        
        renderSession.spriteBatch.start();
    }
    else
    {
        // simple render children!
        for(i=0,j=this.children.length; i<j; i++)
        {
            this.children[i]._renderWebGL(renderSession);
        }
    }
};

/**
* Renders the object using the Canvas renderer
*
* @method _renderCanvas
* @param renderSession {RenderSession} 
* @private
*/
PIXI.DisplayObjectContainer.prototype._renderCanvas = function(renderSession)
{
    if(this.visible === false || this.alpha === 0)return;

    if(this._mask)
    {
        renderSession.maskManager.pushMask(this._mask, renderSession.context);
    }

    for(var i=0,j=this.children.length; i<j; i++)
    {
        var child = this.children[i];
        child._renderCanvas(renderSession);
    }

    if(this._mask)
    {
        renderSession.maskManager.popMask(renderSession.context);
    }
};


/**
 * @author Mat Groves http://matgroves.com/ @Doormat23
 */

/**
 * The Sprite object is the base for all textured objects that are rendered to the screen
 *
 * @class Sprite
 * @extends DisplayObjectContainer
 * @constructor
 * @param texture {Texture} The texture for this sprite
 * 
 * A sprite can be created directly from an image like this : 
 * var sprite = nex PIXI.Sprite.FromImage('assets/image.png');
 * yourStage.addChild(sprite);
 * then obviously don't forget to add it to the stage you have already created
 */
PIXI.Sprite = function(texture)
{
    PIXI.DisplayObjectContainer.call( this );

    /**
     * The anchor sets the origin point of the texture.
     * The default is 0,0 this means the texture's origin is the top left
     * Setting than anchor to 0.5,0.5 means the textures origin is centred
     * Setting the anchor to 1,1 would mean the textures origin points will be the bottom right corner
     *
     * @property anchor
     * @type Point
     */
    this.anchor = new PIXI.Point();

    /**
     * The texture that the sprite is using
     *
     * @property texture
     * @type Texture
     */
    this.texture = texture;

    /**
     * The width of the sprite (this is initially set by the texture)
     *
     * @property _width
     * @type Number
     * @private
     */
    this._width = 0;

    /**
     * The height of the sprite (this is initially set by the texture)
     *
     * @property _height
     * @type Number
     * @private
     */
    this._height = 0;


    /**
     * The tint applied to the sprite. This is a hex value
     *
     * @property tint
     * @type Number
     * @default 0xFFFFFF
     */
    this.tint = 0xFFFFFF;// * Math.random();
    
    /**
     * The blend mode to be applied to the sprite
     *
     * @property blendMode
     * @type Number
     * @default PIXI.blendModes.NORMAL;
     */
    this.blendMode = PIXI.blendModes.NORMAL;

    if(texture.baseTexture.hasLoaded)
    {
        this.onTextureUpdate();
    }
    else
    {
        this.onTextureUpdateBind = this.onTextureUpdate.bind(this);
        this.texture.addEventListener( 'update', this.onTextureUpdateBind );
    }

    this.renderable = true;
};

// constructor
PIXI.Sprite.prototype = Object.create( PIXI.DisplayObjectContainer.prototype );
PIXI.Sprite.prototype.constructor = PIXI.Sprite;

/**
 * The width of the sprite, setting this will actually modify the scale to achieve the value set
 *
 * @property width
 * @type Number
 */
Object.defineProperty(PIXI.Sprite.prototype, 'width', {
    get: function() {
        return this.scale.x * this.texture.frame.width;
    },
    set: function(value) {
        this.scale.x = value / this.texture.frame.width;
        this._width = value;
    }
});

/**
 * The height of the sprite, setting this will actually modify the scale to achieve the value set
 *
 * @property height
 * @type Number
 */
Object.defineProperty(PIXI.Sprite.prototype, 'height', {
    get: function() {
        return  this.scale.y * this.texture.frame.height;
    },
    set: function(value) {
        this.scale.y = value / this.texture.frame.height;
        this._height = value;
    }
});

/**
 * Sets the texture of the sprite
 *
 * @method setTexture
 * @param texture {Texture} The PIXI texture that is displayed by the sprite
 */
PIXI.Sprite.prototype.setTexture = function(texture)
{
    // stop current texture;
    if(this.texture.baseTexture !== texture.baseTexture)
    {
        this.textureChange = true;
        this.texture = texture;
    }
    else
    {
        this.texture = texture;
    }

    this.cachedTint = 0xFFFFFF;
    this.updateFrame = true;
};

/**
 * When the texture is updated, this event will fire to update the scale and frame
 *
 * @method onTextureUpdate
 * @param event
 * @private
 */
PIXI.Sprite.prototype.onTextureUpdate = function()
{
    // so if _width is 0 then width was not set..
    if(this._width)this.scale.x = this._width / this.texture.frame.width;
    if(this._height)this.scale.y = this._height / this.texture.frame.height;


    this.updateFrame = true;
};

/**
 * Retrieves the bounds of the sprite as a rectangle object
 *
 * @method getBounds
 * @return {Rectangle} the rectangular bounding area
 */
PIXI.Sprite.prototype.getBounds = function( matrix )
{

    var width = this.texture.frame.width;
    var height = this.texture.frame.height;

    var w0 = width * (1-this.anchor.x);
    var w1 = width * -this.anchor.x;

    var h0 = height * (1-this.anchor.y);
    var h1 = height * -this.anchor.y;

    var worldTransform = matrix || this.worldTransform ;

    var a = worldTransform.a;
    var b = worldTransform.c;
    var c = worldTransform.b;
    var d = worldTransform.d;
    var tx = worldTransform.tx;
    var ty = worldTransform.ty;

    var x1 = a * w1 + c * h1 + tx;
    var y1 = d * h1 + b * w1 + ty;

    var x2 = a * w0 + c * h1 + tx;
    var y2 = d * h1 + b * w0 + ty;

    var x3 = a * w0 + c * h0 + tx;
    var y3 = d * h0 + b * w0 + ty;

    var x4 =  a * w1 + c * h0 + tx;
    var y4 =  d * h0 + b * w1 + ty;

    var maxX = -Infinity;
    var maxY = -Infinity;

    var minX = Infinity;
    var minY = Infinity;

    minX = x1 < minX ? x1 : minX;
    minX = x2 < minX ? x2 : minX;
    minX = x3 < minX ? x3 : minX;
    minX = x4 < minX ? x4 : minX;

    minY = y1 < minY ? y1 : minY;
    minY = y2 < minY ? y2 : minY;
    minY = y3 < minY ? y3 : minY;
    minY = y4 < minY ? y4 : minY;

    maxX = x1 > maxX ? x1 : maxX;
    maxX = x2 > maxX ? x2 : maxX;
    maxX = x3 > maxX ? x3 : maxX;
    maxX = x4 > maxX ? x4 : maxX;

    maxY = y1 > maxY ? y1 : maxY;
    maxY = y2 > maxY ? y2 : maxY;
    maxY = y3 > maxY ? y3 : maxY;
    maxY = y4 > maxY ? y4 : maxY;

    var bounds = this._bounds;

    bounds.x = minX;
    bounds.width = maxX - minX;

    bounds.y = minY;
    bounds.height = maxY - minY;

    // store a reference so that if this function gets called again in the render cycle we do not have to recalculate
    this._currentBounds = bounds;

    return bounds;
};

/**
* Renders the object using the WebGL renderer
*
* @method _renderWebGL
* @param renderSession {RenderSession} 
* @private
*/
PIXI.Sprite.prototype._renderWebGL = function(renderSession)
{
    // if the sprite is not visible or the alpha is 0 then no need to render this element
    if(!this.visible || this.alpha <= 0)return;
    
    var i,j;

    // do a quick check to see if this element has a mask or a filter.
    if(this._mask || this._filters)
    {
        var spriteBatch =  renderSession.spriteBatch;

        if(this._mask)
        {
            spriteBatch.stop();
            renderSession.maskManager.pushMask(this.mask, renderSession);
            spriteBatch.start();
        }

        if(this._filters)
        {
            spriteBatch.flush();
            renderSession.filterManager.pushFilter(this._filterBlock);
        }

        // add this sprite to the batch
        spriteBatch.render(this);

        // now loop through the children and make sure they get rendered
        for(i=0,j=this.children.length; i<j; i++)
        {
            this.children[i]._renderWebGL(renderSession);
        }

        // time to stop the sprite batch as either a mask element or a filter draw will happen next
        spriteBatch.stop();

        if(this._filters)renderSession.filterManager.popFilter();
        if(this._mask)renderSession.maskManager.popMask(renderSession);
        
        spriteBatch.start();
    }
    else
    {
        renderSession.spriteBatch.render(this);

        // simple render children!
        for(i=0,j=this.children.length; i<j; i++)
        {
            this.children[i]._renderWebGL(renderSession);
        }
    }

   
    //TODO check culling  
};

/**
* Renders the object using the Canvas renderer
*
* @method _renderCanvas
* @param renderSession {RenderSession} 
* @private
*/
PIXI.Sprite.prototype._renderCanvas = function(renderSession)
{
    // if the sprite is not visible or the alpha is 0 then no need to render this element
    if(this.visible === false || this.alpha === 0)return;
    
    var frame = this.texture.frame;
    var context = renderSession.context;
    var texture = this.texture;

    if(this.blendMode !== renderSession.currentBlendMode)
    {
        renderSession.currentBlendMode = this.blendMode;
        context.globalCompositeOperation = PIXI.blendModesCanvas[renderSession.currentBlendMode];
    }

    if(this._mask)
    {
        renderSession.maskManager.pushMask(this._mask, renderSession.context);
    }

    

    //ignore null sources
    if(frame && frame.width && frame.height && texture.baseTexture.source)
    {
        context.globalAlpha = this.worldAlpha;

        var transform = this.worldTransform;

        // allow for trimming
       
        if (renderSession.roundPixels)
        {
            context.setTransform(transform.a, transform.c, transform.b, transform.d, transform.tx || 0, transform.ty || 0);
        }
        else
        {
            context.setTransform(transform.a, transform.c, transform.b, transform.d, transform.tx, transform.ty);
        }


        //if smoothingEnabled is supported and we need to change the smoothing property for this texture
        if(renderSession.smoothProperty && renderSession.scaleMode !== this.texture.baseTexture.scaleMode) {
            renderSession.scaleMode = this.texture.baseTexture.scaleMode;
            context[renderSession.smoothProperty] = (renderSession.scaleMode === PIXI.scaleModes.LINEAR);
        }

        if(this.tint !== 0xFFFFFF)
        {
            
            if(this.cachedTint !== this.tint)
            {
                // no point tinting an image that has not loaded yet!
                if(!texture.baseTexture.hasLoaded)return;

                this.cachedTint = this.tint;
                
                //TODO clean up caching - how to clean up the caches?
                this.tintedTexture = PIXI.CanvasTinter.getTintedTexture(this, this.tint);
                
            }

            context.drawImage(this.tintedTexture,
                               0,
                               0,
                               frame.width,
                               frame.height,
                               (this.anchor.x) * -frame.width,
                               (this.anchor.y) * -frame.height,
                               frame.width,
                               frame.height);
        }
        else
        {

           

            if(texture.trim)
            {
                var trim =  texture.trim;

                context.drawImage(this.texture.baseTexture.source,
                               frame.x,
                               frame.y,
                               frame.width,
                               frame.height,
                               trim.x - this.anchor.x * trim.width,
                               trim.y - this.anchor.y * trim.height,
                               frame.width,
                               frame.height);
            }
            else
            {
               
                context.drawImage(this.texture.baseTexture.source,
                               frame.x,
                               frame.y,
                               frame.width,
                               frame.height,
                               (this.anchor.x) * -frame.width,
                               (this.anchor.y) * -frame.height,
                               frame.width,
                               frame.height);
            }
            
        }
    }

    // OVERWRITE
    for(var i=0,j=this.children.length; i<j; i++)
    {
        var child = this.children[i];
        child._renderCanvas(renderSession);
    }

    if(this._mask)
    {
        renderSession.maskManager.popMask(renderSession.context);
    }
};


// some helper functions..

/**
 *
 * Helper function that creates a sprite that will contain a texture from the TextureCache based on the frameId
 * The frame ids are created when a Texture packer file has been loaded
 *
 * @method fromFrame
 * @static
 * @param frameId {String} The frame Id of the texture in the cache
 * @return {Sprite} A new Sprite using a texture from the texture cache matching the frameId
 */
PIXI.Sprite.fromFrame = function(frameId)
{
    var texture = PIXI.TextureCache[frameId];
    if(!texture) throw new Error('The frameId "' + frameId + '" does not exist in the texture cache' + this);
    return new PIXI.Sprite(texture);
};

/**
 *
 * Helper function that creates a sprite that will contain a texture based on an image url
 * If the image is not in the texture cache it will be loaded
 *
 * @method fromImage
 * @static
 * @param imageId {String} The image url of the texture
 * @return {Sprite} A new Sprite using a texture from the texture cache matching the image id
 */
PIXI.Sprite.fromImage = function(imageId)
{
    var texture = PIXI.Texture.fromImage(imageId);
    return new PIXI.Sprite(texture);
};

/**
 * @author Mat Groves http://matgroves.com/
 */

/**
 * TODO-Alvin
 *
 * @class SpriteBatch
 * @constructor
 * @param texture {Texture}
 */
PIXI.SpriteBatch = function(texture)
{
    PIXI.DisplayObjectContainer.call( this);

    this.textureThing = texture;

    this.ready = false;
};

PIXI.SpriteBatch.prototype = Object.create( PIXI.DisplayObjectContainer.prototype );
PIXI.SpriteBatch.constructor = PIXI.SpriteBatch;


/*
 * Initialises the spriteBatch
 *
 * @method initWebGL
 * @param gl {WebGLContext} the current WebGL drawing context
 */
PIXI.SpriteBatch.prototype.initWebGL = function(gl)
{
    // TODO only one needed for the whole engine really?
    this.fastSpriteBatch = new PIXI.WebGLFastSpriteBatch(gl);

    this.ready = true;
  //  alert("!")
};

/*
 * Updates the object transform for rendering
 *
 * @method updateTransform
 * @private
 */
PIXI.SpriteBatch.prototype.updateTransform = function()
{
   // dont need to!
    PIXI.DisplayObject.prototype.updateTransform.call( this );
  //  PIXI.DisplayObjectContainer.prototype.updateTransform.call( this );
};

/**
* Renders the object using the WebGL renderer
*
* @method _renderWebGL
* @param renderSession {RenderSession} 
* @private
*/
PIXI.SpriteBatch.prototype._renderWebGL = function(renderSession)
{
    if(!this.visible || this.alpha <= 0 || !this.children.length)return;

    if(!this.ready)this.initWebGL( renderSession.gl );
    
    renderSession.spriteBatch.stop();
    
    renderSession.shaderManager.activateShader(renderSession.shaderManager.fastShader);
    
    this.fastSpriteBatch.begin(this, renderSession);
    this.fastSpriteBatch.render(this);

    renderSession.shaderManager.activateShader(renderSession.shaderManager.defaultShader);

    renderSession.spriteBatch.start();
 
};

/**
* Renders the object using the Canvas renderer
*
* @method _renderCanvas
* @param renderSession {RenderSession} 
* @private
*/
PIXI.SpriteBatch.prototype._renderCanvas = function(renderSession)
{
    var context = renderSession.context;
    context.globalAlpha = this.worldAlpha;

    var transform = this.worldTransform;

    // alow for trimming
       
    if (renderSession.roundPixels)
    {
        context.setTransform(transform.a, transform.c, transform.b, transform.d, Math.floor(transform.tx), Math.floor(transform.ty));
    }
    else
    {
        context.setTransform(transform.a, transform.c, transform.b, transform.d, transform.tx, transform.ty);
    }

    context.save();

    for (var i = 0; i < this.children.length; i++) {
       
        var child = this.children[i];
        var texture = child.texture;
        var frame = texture.frame;

        context.globalAlpha = this.worldAlpha * child.alpha;

        if(child.rotation % (Math.PI * 2) === 0)
        {
          
          // this is the fastest  way to optimise! - if rotation is 0 then we can avoid any kind of setTransform call
            context.drawImage(texture.baseTexture.source,
                                 frame.x,
                                 frame.y,
                                 frame.width,
                                 frame.height,
                                 ((child.anchor.x) * (-frame.width * child.scale.x) + child.position.x  + 0.5) | 0,
                                 ((child.anchor.y) * (-frame.height * child.scale.y) + child.position.y  + 0.5) | 0,
                                 frame.width * child.scale.x,
                                 frame.height * child.scale.y);
        }
        else
        {
            PIXI.DisplayObject.prototype.updateTransform.call(child);
           
            transform = child.localTransform;

            if(this.rotation !== this.rotationCache)
            {
                this.rotationCache = this.rotation;
                this._sr =  Math.sin(this.rotation);
                this._cr =  Math.cos(this.rotation);
            }

            var a = child._cr * child.scale.x,
                b = -child._sr * child.scale.y,
                c = child._sr * child.scale.x,
                d = child._cr * child.scale.y;
                
            context.setTransform(a, c, b, d, child.position.x, child.position.y);

            //context.setTransform(transform.a, transform.c, transform.b, transform.d, transform.tx, transform.ty);
            
            context.drawImage(texture.baseTexture.source,
                                 frame.x,
                                 frame.y,
                                 frame.width,
                                 frame.height,
                                 ((child.anchor.x) * (-frame.width) + 0.5) | 0,
                                 ((child.anchor.y) * (-frame.height) + 0.5) | 0,
                                 frame.width,
                                 frame.height);

        }
    }

    context.restore();
};


/**
 * @author Mat Groves http://matgroves.com/ @Doormat23
 */

/**
 * A MovieClip is a simple way to display an animation depicted by a list of textures.
 *
 * @class MovieClip
 * @extends Sprite
 * @constructor
 * @param textures {Array<Texture>} an array of {Texture} objects that make up the animation
 */
PIXI.MovieClip = function(textures)
{
    PIXI.Sprite.call(this, textures[0]);

    /**
     * The array of textures that make up the animation
     *
     * @property textures
     * @type Array
     */
    this.textures = textures;

    /**
     * The speed that the MovieClip will play at. Higher is faster, lower is slower
     *
     * @property animationSpeed
     * @type Number
     * @default 1
     */
    this.animationSpeed = 1;

    /**
     * Whether or not the movie clip repeats after playing.
     *
     * @property loop
     * @type Boolean
     * @default true
     */
    this.loop = true;

    /**
     * Function to call when a MovieClip finishes playing
     *
     * @property onComplete
     * @type Function
     */
    this.onComplete = null;

    /**
     * [read-only] The MovieClips current frame index (this may not have to be a whole number)
     *
     * @property currentFrame
     * @type Number
     * @default 0
     * @readOnly
     */
    this.currentFrame = 0;

    /**
     * [read-only] Indicates if the MovieClip is currently playing
     *
     * @property playing
     * @type Boolean
     * @readOnly
     */
    this.playing = false;
};

// constructor
PIXI.MovieClip.prototype = Object.create( PIXI.Sprite.prototype );
PIXI.MovieClip.prototype.constructor = PIXI.MovieClip;

/**
* [read-only] totalFrames is the total number of frames in the MovieClip. This is the same as number of textures
* assigned to the MovieClip.
*
* @property totalFrames
* @type Number
* @default 0
* @readOnly
*/
Object.defineProperty( PIXI.MovieClip.prototype, 'totalFrames', {
	get: function() {

		return this.textures.length;
	}
});


/**
 * Stops the MovieClip
 *
 * @method stop
 */
PIXI.MovieClip.prototype.stop = function()
{
    this.playing = false;
};

/**
 * Plays the MovieClip
 *
 * @method play
 */
PIXI.MovieClip.prototype.play = function()
{
    this.playing = true;
};

/**
 * Stops the MovieClip and goes to a specific frame
 *
 * @method gotoAndStop
 * @param frameNumber {Number} frame index to stop at
 */
PIXI.MovieClip.prototype.gotoAndStop = function(frameNumber)
{
    this.playing = false;
    this.currentFrame = frameNumber;
    var round = (this.currentFrame + 0.5) | 0;
    this.setTexture(this.textures[round % this.textures.length]);
};

/**
 * Goes to a specific frame and begins playing the MovieClip
 *
 * @method gotoAndPlay
 * @param frameNumber {Number} frame index to start at
 */
PIXI.MovieClip.prototype.gotoAndPlay = function(frameNumber)
{
    this.currentFrame = frameNumber;
    this.playing = true;
};

/*
 * Updates the object transform for rendering
 *
 * @method updateTransform
 * @private
 */
PIXI.MovieClip.prototype.updateTransform = function()
{
    PIXI.Sprite.prototype.updateTransform.call(this);

    if(!this.playing)return;

    this.currentFrame += this.animationSpeed;

    var round = (this.currentFrame + 0.5) | 0;

    if(this.loop || round < this.textures.length)
    {
        this.setTexture(this.textures[round % this.textures.length]);
    }
    else if(round >= this.textures.length)
    {
        this.gotoAndStop(this.textures.length - 1);
        if(this.onComplete)
        {
            this.onComplete();
        }
    }
};

/**
 * @author Mat Groves http://matgroves.com/ @Doormat23
 */



PIXI.FilterBlock = function()
{
    this.visible = true;
    this.renderable = true;
};

/**
 * @author Mat Groves http://matgroves.com/ @Doormat23
 */

/**
 * A Text Object will create a line(s) of text. To split a line you can use '\n'
 *
 * @class Text
 * @extends Sprite
 * @constructor
 * @param text {String} The copy that you would like the text to display
 * @param [style] {Object} The style parameters
 * @param [style.font] {String} default 'bold 20pt Arial' The style and size of the font
 * @param [style.fill='black'] {Object} A canvas fillstyle that will be used on the text eg 'red', '#00FF00'
 * @param [style.align='left'] {String} Alignment for multiline text ('left', 'center' or 'right'), does not affect single line text
 * @param [style.stroke] {String} A canvas fillstyle that will be used on the text stroke eg 'blue', '#FCFF00'
 * @param [style.strokeThickness=0] {Number} A number that represents the thickness of the stroke. Default is 0 (no stroke)
 * @param [style.wordWrap=false] {Boolean} Indicates if word wrap should be used
 * @param [style.wordWrapWidth=100] {Number} The width at which text will wrap
 */
PIXI.Text = function(text, style)
{
    /**
     * The canvas element that everything is drawn to
     *
     * @property canvas
     * @type HTMLCanvasElement
     */
    this.canvas = document.createElement('canvas');

    /**
     * The canvas 2d context that everything is drawn with
     * @property context
     * @type HTMLCanvasElement 2d Context
     */
    this.context = this.canvas.getContext('2d');

    PIXI.Sprite.call(this, PIXI.Texture.fromCanvas(this.canvas));

    this.setText(text);
    this.setStyle(style);

    this.updateText();
    this.dirty = false;
};

// constructor
PIXI.Text.prototype = Object.create(PIXI.Sprite.prototype);
PIXI.Text.prototype.constructor = PIXI.Text;

/**
 * Set the style of the text
 *
 * @method setStyle
 * @param [style] {Object} The style parameters
 * @param [style.font='bold 20pt Arial'] {String} The style and size of the font
 * @param [style.fill='black'] {Object} A canvas fillstyle that will be used on the text eg 'red', '#00FF00'
 * @param [style.align='left'] {String} Alignment for multiline text ('left', 'center' or 'right'), does not affect single line text
 * @param [style.stroke='black'] {String} A canvas fillstyle that will be used on the text stroke eg 'blue', '#FCFF00'
 * @param [style.strokeThickness=0] {Number} A number that represents the thickness of the stroke. Default is 0 (no stroke)
 * @param [style.wordWrap=false] {Boolean} Indicates if word wrap should be used
 * @param [style.wordWrapWidth=100] {Number} The width at which text will wrap
 */
PIXI.Text.prototype.setStyle = function(style)
{
    style = style || {};
    style.font = style.font || 'bold 20pt Arial';
    style.fill = style.fill || 'black';
    style.align = style.align || 'left';
    style.stroke = style.stroke || 'black'; //provide a default, see: https://github.com/GoodBoyDigital/pixi.js/issues/136
    style.strokeThickness = style.strokeThickness || 0;
    style.wordWrap = style.wordWrap || false;
    style.wordWrapWidth = style.wordWrapWidth || 100;
    this.style = style;
    this.dirty = true;
};

/**
 * Set the copy for the text object. To split a line you can use '\n'
 *
 * @method setText
 * @param {String} text The copy that you would like the text to display
 */
PIXI.Text.prototype.setText = function(text)
{
    this.text = text.toString() || ' ';
    this.dirty = true;

};

/**
 * Renders text
 *
 * @method updateText
 * @private
 */
PIXI.Text.prototype.updateText = function()
{
    this.context.font = this.style.font;

    var outputText = this.text;

    // word wrap
    // preserve original text
    if(this.style.wordWrap)outputText = this.wordWrap(this.text);

    //split text into lines
    var lines = outputText.split(/(?:\r\n|\r|\n)/);

    //calculate text width
    var lineWidths = [];
    var maxLineWidth = 0;
    for (var i = 0; i < lines.length; i++)
    {
        var lineWidth = this.context.measureText(lines[i]).width;
        lineWidths[i] = lineWidth;
        maxLineWidth = Math.max(maxLineWidth, lineWidth);
    }
    this.canvas.width = maxLineWidth + this.style.strokeThickness;

    //calculate text height
    var lineHeight = this.determineFontHeight('font: ' + this.style.font  + ';') + this.style.strokeThickness;
    this.canvas.height = lineHeight * lines.length;

    if(navigator.isCocoonJS) this.context.clearRect(0,0,this.canvas.width,this.canvas.height);
    
    //set canvas text styles
    this.context.fillStyle = this.style.fill;
    this.context.font = this.style.font;

    this.context.strokeStyle = this.style.stroke;
    this.context.lineWidth = this.style.strokeThickness;

    this.context.textBaseline = 'top';

    //draw lines line by line
    for (i = 0; i < lines.length; i++)
    {
        var linePosition = new PIXI.Point(this.style.strokeThickness / 2, this.style.strokeThickness / 2 + i * lineHeight);

        if(this.style.align === 'right')
        {
            linePosition.x += maxLineWidth - lineWidths[i];
        }
        else if(this.style.align === 'center')
        {
            linePosition.x += (maxLineWidth - lineWidths[i]) / 2;
        }

        if(this.style.stroke && this.style.strokeThickness)
        {
            this.context.strokeText(lines[i], linePosition.x, linePosition.y);
        }

        if(this.style.fill)
        {
            this.context.fillText(lines[i], linePosition.x, linePosition.y);
        }
    }

    this.updateTexture();
};

/**
 * Updates texture size based on canvas size
 *
 * @method updateTexture
 * @private
 */
PIXI.Text.prototype.updateTexture = function()
{
    this.texture.baseTexture.width = this.canvas.width;
    this.texture.baseTexture.height = this.canvas.height;
    this.texture.frame.width = this.canvas.width;
    this.texture.frame.height = this.canvas.height;

    this._width = this.canvas.width;
    this._height = this.canvas.height;

    this.requiresUpdate =  true;
};

/**
* Renders the object using the WebGL renderer
*
* @method _renderWebGL
* @param renderSession {RenderSession} 
* @private
*/
PIXI.Text.prototype._renderWebGL = function(renderSession)
{
    if(this.requiresUpdate)
    {
        this.requiresUpdate = false;
        PIXI.updateWebGLTexture(this.texture.baseTexture, renderSession.gl);
    }

    PIXI.Sprite.prototype._renderWebGL.call(this, renderSession);
};

/**
 * Updates the transform of this object
 *
 * @method updateTransform
 * @private
 */
PIXI.Text.prototype.updateTransform = function()
{
    if(this.dirty)
    {
        this.updateText();
        this.dirty = false;
    }

    PIXI.Sprite.prototype.updateTransform.call(this);
};

/*
 * http://stackoverflow.com/users/34441/ellisbben
 * great solution to the problem!
 * returns the height of the given font
 *
 * @method determineFontHeight
 * @param fontStyle {Object}
 * @private
 */
PIXI.Text.prototype.determineFontHeight = function(fontStyle)
{
    // build a little reference dictionary so if the font style has been used return a
    // cached version...
    var result = PIXI.Text.heightCache[fontStyle];

    if(!result)
    {
        var body = document.getElementsByTagName('body')[0];
        var dummy = document.createElement('div');
        var dummyText = document.createTextNode('M');
        dummy.appendChild(dummyText);
        dummy.setAttribute('style', fontStyle + ';position:absolute;top:0;left:0');
        body.appendChild(dummy);

        result = dummy.offsetHeight;
        PIXI.Text.heightCache[fontStyle] = result;

        body.removeChild(dummy);
    }

    return result;
};

/**
 * Applies newlines to a string to have it optimally fit into the horizontal
 * bounds set by the Text object's wordWrapWidth property.
 *
 * @method wordWrap
 * @param text {String}
 * @private
 */
PIXI.Text.prototype.wordWrap = function(text)
{
    // Greedy wrapping algorithm that will wrap words as the line grows longer
    // than its horizontal bounds.
    var result = '';
    var lines = text.split('\n');
    for (var i = 0; i < lines.length; i++)
    {
        var spaceLeft = this.style.wordWrapWidth;
        var words = lines[i].split(' ');
        for (var j = 0; j < words.length; j++)
        {
            var wordWidth = this.context.measureText(words[j]).width;
            var wordWidthWithSpace = wordWidth + this.context.measureText(' ').width;
            if(wordWidthWithSpace > spaceLeft)
            {
                // Skip printing the newline if it's the first word of the line that is
                // greater than the word wrap width.
                if(j > 0)
                {
                    result += '\n';
                }
                result += words[j] + ' ';
                spaceLeft = this.style.wordWrapWidth - wordWidth;
            }
            else
            {
                spaceLeft -= wordWidthWithSpace;
                result += words[j] + ' ';
            }
        }
        result += '\n';
    }
    return result;
};

/**
 * Destroys this text object
 *
 * @method destroy
 * @param destroyTexture {Boolean}
 */
PIXI.Text.prototype.destroy = function(destroyTexture)
{
    if(destroyTexture)
    {
        this.texture.destroy();
    }

};

PIXI.Text.heightCache = {};

/**
 * @author Mat Groves http://matgroves.com/ @Doormat23
 */

/**
 * A Text Object will create a line(s) of text using bitmap font. To split a line you can use '\n', '\r' or '\r\n'
 * You can generate the fnt files using
 * http://www.angelcode.com/products/bmfont/ for windows or
 * http://www.bmglyph.com/ for mac.
 *
 * @class BitmapText
 * @extends SpriteBatch
 * @constructor
 * @param text {String} The copy that you would like the text to display
 * @param style {Object} The style parameters
 * @param style.font {String} The size (optional) and bitmap font id (required) eq 'Arial' or '20px Arial' (must have loaded previously)
 * @param [style.align='left'] {String} Alignment for multiline text ('left', 'center' or 'right'), does not affect single line text
 */
PIXI.BitmapText = function(text, style)
{
    PIXI.SpriteBatch.call(this);

    this._pool = [];

    this.setText(text);
    this.setStyle(style);
    this.updateText();
    this.dirty = false;
};

// constructor
PIXI.BitmapText.prototype = Object.create(PIXI.SpriteBatch.prototype);
PIXI.BitmapText.prototype.constructor = PIXI.BitmapText;

/**
 * Set the copy for the text object
 *
 * @method setText
 * @param text {String} The copy that you would like the text to display
 */
PIXI.BitmapText.prototype.setText = function(text)
{
    this.text = text || ' ';
    this.dirty = true;
};

/**
 * Set the style of the text
 * style.font {String} The size (optional) and bitmap font id (required) eq 'Arial' or '20px Arial' (must have loaded previously)
 * [style.align='left'] {String} Alignment for multiline text ('left', 'center' or 'right'), does not affect single line text
 *
 * @method setStyle
 * @param style {Object} The style parameters, contained as properties of an object
 */
PIXI.BitmapText.prototype.setStyle = function(style)
{
    style = style || {};
    style.align = style.align || 'left';
    this.style = style;

    var font = style.font.split(' ');
    this.fontName = font[font.length - 1];
    this.fontSize = font.length >= 2 ? parseInt(font[font.length - 2], 10) : PIXI.BitmapText.fonts[this.fontName].size;

    this.dirty = true;
    this.tint = style.tint;
};

/**
 * Renders text
 *
 * @method updateText
 * @private
 */
PIXI.BitmapText.prototype.updateText = function()
{
    var data = PIXI.BitmapText.fonts[this.fontName];
    var pos = new PIXI.Point();
    var prevCharCode = null;
    var chars = [];
    var maxLineWidth = 0;
    var lineWidths = [];
    var line = 0;
    var scale = this.fontSize / data.size;
    

    for(var i = 0; i < this.text.length; i++)
    {
        var charCode = this.text.charCodeAt(i);
        if(/(?:\r\n|\r|\n)/.test(this.text.charAt(i)))
        {
            lineWidths.push(pos.x);
            maxLineWidth = Math.max(maxLineWidth, pos.x);
            line++;

            pos.x = 0;
            pos.y += data.lineHeight;
            prevCharCode = null;
            continue;
        }

        var charData = data.chars[charCode];
        if(!charData) continue;

        if(prevCharCode && charData[prevCharCode])
        {
            pos.x += charData.kerning[prevCharCode];
        }
        chars.push({texture:charData.texture, line: line, charCode: charCode, position: new PIXI.Point(pos.x + charData.xOffset, pos.y + charData.yOffset)});
        pos.x += charData.xAdvance;

        prevCharCode = charCode;
    }

    lineWidths.push(pos.x);
    maxLineWidth = Math.max(maxLineWidth, pos.x);

    var lineAlignOffsets = [];
    for(i = 0; i <= line; i++)
    {
        var alignOffset = 0;
        if(this.style.align === 'right')
        {
            alignOffset = maxLineWidth - lineWidths[i];
        }
        else if(this.style.align === 'center')
        {
            alignOffset = (maxLineWidth - lineWidths[i]) / 2;
        }
        lineAlignOffsets.push(alignOffset);
    }

    var lenChildren = this.children.length;
    var lenChars = chars.length;
    var tint = this.tint || 0xFFFFFF;
    for(i = 0; i < lenChars; i++)
    {
        var c = i < lenChildren ? this.children[i] : this._pool.pop(); // get old child if have. if not - take from pool.

        if (c) c.setTexture(chars[i].texture); // check if got one before.
        else c = new PIXI.Sprite(chars[i].texture); // if no create new one.

        c.position.x = (chars[i].position.x + lineAlignOffsets[chars[i].line]) * scale;
        c.position.y = chars[i].position.y * scale;
        c.scale.x = c.scale.y = scale;
        c.tint = tint;
        if (!c.parent) this.addChild(c);
    }

    // remove unnecessary children.
    // and put their into the pool.
    while(this.children.length > lenChars)
    {
        var child = this.getChildAt(this.children.length - 1);
        this._pool.push(child);
        this.removeChild(child);
    }

    this.width = maxLineWidth * scale;
    this.height = (pos.y + data.lineHeight) * scale;
};

/**
 * Updates the transform of this object
 *
 * @method updateTransform
 * @private
 */
PIXI.BitmapText.prototype.updateTransform = function()
{
    if(this.dirty)
    {
        this.updateText();
        this.dirty = false;
    }

    PIXI.SpriteBatch.prototype.updateTransform.call(this);
};

PIXI.BitmapText.fonts = {};

/**
 * @author Mat Groves http://matgroves.com/ @Doormat23
 */
 
/**
 * Holds all information related to an Interaction event
 *
 * @class InteractionData
 * @constructor
 */
PIXI.InteractionData = function()
{
    /**
     * This point stores the global coords of where the touch/mouse event happened
     *
     * @property global
     * @type Point
     */
    this.global = new PIXI.Point();

    // this is here for legacy... but will remove
    this.local = new PIXI.Point();

    /**
     * The target Sprite that was interacted with
     *
     * @property target
     * @type Sprite
     */
    this.target = null;

    /**
     * When passed to an event handler, this will be the original DOM Event that was captured
     *
     * @property originalEvent
     * @type Event
     */
    this.originalEvent = null;
};

/**
 * This will return the local coordinates of the specified displayObject for this InteractionData
 *
 * @method getLocalPosition
 * @param displayObject {DisplayObject} The DisplayObject that you would like the local coords off
 * @return {Point} A point containing the coordinates of the InteractionData position relative to the DisplayObject
 */
PIXI.InteractionData.prototype.getLocalPosition = function(displayObject)
{
    var worldTransform = displayObject.worldTransform;
    var global = this.global;

    // do a cheeky transform to get the mouse coords;
    var a00 = worldTransform.a, a01 = worldTransform.b, a02 = worldTransform.tx,
        a10 = worldTransform.c, a11 = worldTransform.d, a12 = worldTransform.ty,
        id = 1 / (a00 * a11 + a01 * -a10);
    // set the mouse coords...
    return new PIXI.Point(a11 * id * global.x + -a01 * id * global.y + (a12 * a01 - a02 * a11) * id,
                               a00 * id * global.y + -a10 * id * global.x + (-a12 * a00 + a02 * a10) * id);
};

// constructor
PIXI.InteractionData.prototype.constructor = PIXI.InteractionData;
/**
 * @author Mat Groves http://matgroves.com/ @Doormat23
 */

 /**
 * The interaction manager deals with mouse and touch events. Any DisplayObject can be interactive
 * if its interactive parameter is set to true
 * This manager also supports multitouch.
 *
 * @class InteractionManager
 * @constructor
 * @param stage {Stage} The stage to handle interactions
 */
PIXI.InteractionManager = function(stage)
{
    /**
     * a reference to the stage
     *
     * @property stage
     * @type Stage
     */
    this.stage = stage;

    /**
     * the mouse data
     *
     * @property mouse
     * @type InteractionData
     */
    this.mouse = new PIXI.InteractionData();

    /**
     * an object that stores current touches (InteractionData) by id reference
     *
     * @property touchs
     * @type Object
     */
    this.touchs = {};

    // helpers
    this.tempPoint = new PIXI.Point();

    this.mouseoverEnabled = true;

    //tiny little interactiveData pool!
    this.pool = [];

    this.interactiveItems = [];
    this.interactionDOMElement = null;

    //this will make it so that you dont have to call bind all the time
    this.onMouseMove = this.onMouseMove.bind( this );
    this.onMouseDown = this.onMouseDown.bind(this);
    this.onMouseOut = this.onMouseOut.bind(this);
    this.onMouseUp = this.onMouseUp.bind(this);

    this.onTouchStart = this.onTouchStart.bind(this);
    this.onTouchEnd = this.onTouchEnd.bind(this);
    this.onTouchMove = this.onTouchMove.bind(this);
    this.last = 0;

<<<<<<< HEAD
    this.currentCursor = 'inherit';
=======
    this.currentCursorStyle = 'inherit';

    this.mouseOut = false;
>>>>>>> c191cdcf
};

// constructor
PIXI.InteractionManager.prototype.constructor = PIXI.InteractionManager;

/**
 * Collects an interactive sprite recursively to have their interactions managed
 *
 * @method collectInteractiveSprite
 * @param displayObject {DisplayObject} the displayObject to collect
 * @param iParent {DisplayObject}
 * @private
 */
PIXI.InteractionManager.prototype.collectInteractiveSprite = function(displayObject, iParent)
{
    var children = displayObject.children;
    var length = children.length;

    /// make an interaction tree... {item.__interactiveParent}
    for (var i = length-1; i >= 0; i--)
    {
        var child = children[i];

//      if(child.visible) {
        // push all interactive bits
        if(child.interactive)
        {
            iParent.interactiveChildren = true;
            //child.__iParent = iParent;
            this.interactiveItems.push(child);

            if(child.children.length > 0)
            {
                this.collectInteractiveSprite(child, child);
            }
        }
        else
        {
            child.__iParent = null;

            if(child.children.length > 0)
            {
                this.collectInteractiveSprite(child, iParent);
            }
        }
//      }
    }
};

/**
 * Sets the target for event delegation
 *
 * @method setTarget
 * @param target {WebGLRenderer|CanvasRenderer} the renderer to bind events to
 * @private
 */
PIXI.InteractionManager.prototype.setTarget = function(target)
{
    this.target = target;

    //check if the dom element has been set. If it has don't do anything
    if( this.interactionDOMElement === null ) {

        this.setTargetDomElement( target.view );
    }

    
};


/**
 * Sets the DOM element which will receive mouse/touch events. This is useful for when you have other DOM
 * elements on top of the renderers Canvas element. With this you'll be able to delegate another DOM element
 * to receive those events
 *
 * @method setTargetDomElement
 * @param domElement {DOMElement} the DOM element which will receive mouse and touch events
 * @private
 */
PIXI.InteractionManager.prototype.setTargetDomElement = function(domElement)
{
    //remove previouse listeners

    this.removeEvents();


    if (window.navigator.msPointerEnabled)
    {
        // time to remove some of that zoom in ja..
        domElement.style['-ms-content-zooming'] = 'none';
        domElement.style['-ms-touch-action'] = 'none';

        // DO some window specific touch!
    }

    this.interactionDOMElement = domElement;

    domElement.addEventListener('mousemove',  this.onMouseMove, true);
    domElement.addEventListener('mousedown',  this.onMouseDown, true);
    domElement.addEventListener('mouseout',   this.onMouseOut, true);

    // aint no multi touch just yet!
    domElement.addEventListener('touchstart', this.onTouchStart, true);
    domElement.addEventListener('touchend', this.onTouchEnd, true);
    domElement.addEventListener('touchmove', this.onTouchMove, true);

    document.body.addEventListener('mouseup',  this.onMouseUp, true);
};


PIXI.InteractionManager.prototype.removeEvents = function()
{
    if(!this.interactionDOMElement)return;

    this.interactionDOMElement.style['-ms-content-zooming'] = '';
    this.interactionDOMElement.style['-ms-touch-action'] = '';

    this.interactionDOMElement.removeEventListener('mousemove',  this.onMouseMove, true);
    this.interactionDOMElement.removeEventListener('mousedown',  this.onMouseDown, true);
    this.interactionDOMElement.removeEventListener('mouseout',   this.onMouseOut, true);

    // aint no multi touch just yet!
    this.interactionDOMElement.removeEventListener('touchstart', this.onTouchStart, true);
    this.interactionDOMElement.removeEventListener('touchend', this.onTouchEnd, true);
    this.interactionDOMElement.removeEventListener('touchmove', this.onTouchMove, true);

    this.interactionDOMElement = null;

    document.body.removeEventListener('mouseup',  this.onMouseUp, true);
};

/**
 * updates the state of interactive objects
 *
 * @method update
 * @private
 */
PIXI.InteractionManager.prototype.update = function()
{
    if(!this.target)return;

    // frequency of 30fps??
    var now = Date.now();
    var diff = now - this.last;
    diff = (diff * PIXI.INTERACTION_FREQUENCY ) / 1000;
    if(diff < 1)return;
    this.last = now;
    //

    var i = 0;

    // ok.. so mouse events??
    // yes for now :)
    // OPTIMISE - how often to check??
    if(this.dirty)
    {
        this.dirty = false;

        var len = this.interactiveItems.length;

        for (i = 0; i < len; i++) {
            this.interactiveItems[i].interactiveChildren = false;
        }

        this.interactiveItems = [];

        if(this.stage.interactive)this.interactiveItems.push(this.stage);
        // go through and collect all the objects that are interactive..
        this.collectInteractiveSprite(this.stage, this.stage);
    }

    // loop through interactive objects!
    var length = this.interactiveItems.length;
<<<<<<< HEAD
   
   // return;
=======

    

    var cursor = 'inherit';
    var over = false;
>>>>>>> c191cdcf

    for (i = 0; i < length; i++)
    {
        var item = this.interactiveItems[i];


        //if(!item.visible)continue;

        // OPTIMISATION - only calculate every time if the mousemove function exists..
        // OK so.. does the object have any other interactive functions?
        // hit-test the clip!
       // if(item.mouseover || item.mouseout || item.buttonMode)
       // {
        // ok so there are some functions so lets hit test it..
        item.__hit = this.hitTest(item, this.mouse);
        this.mouse.target = item;
        // ok so deal with interactions..
        // looks like there was a hit!
        if(item.__hit && !over)
        {
            if(item.buttonMode) cursor = item.defaultCursor;

            if(!item.interactiveChildren)over = true;

            if(!item.__isOver)
            {
<<<<<<< HEAD
                if(item.buttonMode) this.currentCursor = item.defaultCursor;
=======
>>>>>>> c191cdcf

                if(item.mouseover)item.mouseover(this.mouse);
                item.__isOver = true;

                // just the one!
                //break;
                

            }
            //break;
        }
        else
        {
            if(item.__isOver)
            {
                // roll out!
                if(item.mouseout)item.mouseout(this.mouse);
                item.__isOver = false;
            }
        }
     //   }
        // --->
    }

<<<<<<< HEAD

    if(this.currentCursor !== this.interactionDOMElement.style.cursor)
    {
        this.interactionDOMElement.style.cursor = this.currentCursor;
    }
=======
    if( this.currentCursorStyle !== cursor )
    {
        this.currentCursorStyle = cursor;
        this.interactionDOMElement.style.cursor = cursor;
    }

>>>>>>> c191cdcf
};

/**
 * Is called when the mouse moves across the renderer element
 *
 * @method onMouseMove
 * @param event {Event} The DOM event of the mouse moving
 * @private
 */
PIXI.InteractionManager.prototype.onMouseMove = function(event)
{
    this.mouse.originalEvent = event || window.event; //IE uses window.event
    // TODO optimize by not check EVERY TIME! maybe half as often? //
    var rect = this.interactionDOMElement.getBoundingClientRect();

    this.mouse.global.x = (event.clientX - rect.left) * (this.target.width / rect.width);
    this.mouse.global.y = (event.clientY - rect.top) * ( this.target.height / rect.height);

    var length = this.interactiveItems.length;

    for (var i = 0; i < length; i++)
    {
        var item = this.interactiveItems[i];

        if(item.mousemove)
        {
            //call the function!
            item.mousemove(this.mouse);
        }
    }
};

/**
 * Is called when the mouse button is pressed down on the renderer element
 *
 * @method onMouseDown
 * @param event {Event} The DOM event of a mouse button being pressed down
 * @private
 */
PIXI.InteractionManager.prototype.onMouseDown = function(event)
{
    this.mouse.originalEvent = event || window.event; //IE uses window.event

    if(PIXI.AUTO_PREVENT_DEFAULT)this.mouse.originalEvent.preventDefault();

    // loop through interaction tree...
    // hit test each item! ->
    // get interactive items under point??
    //stage.__i
    var length = this.interactiveItems.length;

    // while
    // hit test
    for (var i = 0; i < length; i++)
    {
        var item = this.interactiveItems[i];

        if(item.mousedown || item.click)
        {
            item.__mouseIsDown = true;
            item.__hit = this.hitTest(item, this.mouse);

            if(item.__hit)
            {
                //call the function!
                if(item.mousedown)item.mousedown(this.mouse);
                item.__isDown = true;

                // just the one!
                if(!item.interactiveChildren)break;
            }
        }
    }
};

/**
 * Is called when the mouse button is moved out of the renderer element
 *
 * @method onMouseDown
 * @param event {Event} The DOM event of a mouse button being moved out
 * @private 
 */
PIXI.InteractionManager.prototype.onMouseOut = function()
{
    var length = this.interactiveItems.length;

    this.currentCursor = 'inherit';

    for (var i = 0; i < length; i++)
    {
        var item = this.interactiveItems[i];
        if(item.__isOver)
        {
            this.mouse.target = item;
            if(item.mouseout)item.mouseout(this.mouse);
            item.__isOver = false;
        }
    }

    this.mouseOut = true;

    // move the mouse to an impossible position
    this.mouse.global.x = -10000;
    this.mouse.global.y = -10000;
};

/**
 * Is called when the mouse button is released on the renderer element
 *
 * @method onMouseUp
 * @param event {Event} The DOM event of a mouse button being released
 * @private
 */
PIXI.InteractionManager.prototype.onMouseUp = function(event)
{

    this.mouse.originalEvent = event || window.event; //IE uses window.event

    var length = this.interactiveItems.length;
    var up = false;

    for (var i = 0; i < length; i++)
    {
        var item = this.interactiveItems[i];

        //if(item.mouseup || item.mouseupoutside || item.click)
        //{
        item.__hit = this.hitTest(item, this.mouse);

        if(item.__hit && !up)
        {
            //call the function!
            if(item.mouseup)
            {
                item.mouseup(this.mouse);
            }
            if(item.__isDown)
            {
                if(item.click)item.click(this.mouse);
            }

            if(!item.interactiveChildren)up = true;
        }
        else
        {
            if(item.__isDown)
            {
                if(item.mouseupoutside)item.mouseupoutside(this.mouse);
            }
        }

        item.__isDown = false;
        //}
    }
};

/**
 * Tests if the current mouse coordinates hit a sprite
 *
 * @method hitTest
 * @param item {DisplayObject} The displayObject to test for a hit
 * @param interactionData {InteractionData} The interactionData object to update in the case there is a hit
 * @private
 */
PIXI.InteractionManager.prototype.hitTest = function(item, interactionData)
{
    var global = interactionData.global;

    if( !item.worldVisible )return false;

    // temp fix for if the element is in a non visible
   
    var isSprite = (item instanceof PIXI.Sprite),
        worldTransform = item.worldTransform,
        a00 = worldTransform.a, a01 = worldTransform.b, a02 = worldTransform.tx,
        a10 = worldTransform.c, a11 = worldTransform.d, a12 = worldTransform.ty,
        id = 1 / (a00 * a11 + a01 * -a10),
        x = a11 * id * global.x + -a01 * id * global.y + (a12 * a01 - a02 * a11) * id,
        y = a00 * id * global.y + -a10 * id * global.x + (-a12 * a00 + a02 * a10) * id;

    interactionData.target = item;

    //a sprite or display object with a hit area defined
    if(item.hitArea && item.hitArea.contains) {
        if(item.hitArea.contains(x, y)) {
            //if(isSprite)
            interactionData.target = item;

            return true;
        }

        return false;
    }
    // a sprite with no hitarea defined
    else if(isSprite)
    {
        var width = item.texture.frame.width,
            height = item.texture.frame.height,
            x1 = -width * item.anchor.x,
            y1;

        if(x > x1 && x < x1 + width)
        {
            y1 = -height * item.anchor.y;

            if(y > y1 && y < y1 + height)
            {
                // set the target property if a hit is true!
                interactionData.target = item;
                return true;
            }
        }
    }

    var length = item.children.length;

    for (var i = 0; i < length; i++)
    {
        var tempItem = item.children[i];
        var hit = this.hitTest(tempItem, interactionData);
        if(hit)
        {
            // hmm.. TODO SET CORRECT TARGET?
            interactionData.target = item;
            return true;
        }
    }

    return false;
};

/**
 * Is called when a touch is moved across the renderer element
 *
 * @method onTouchMove
 * @param event {Event} The DOM event of a touch moving across the renderer view
 * @private
 */
PIXI.InteractionManager.prototype.onTouchMove = function(event)
{
    var rect = this.interactionDOMElement.getBoundingClientRect();
    var changedTouches = event.changedTouches;
    var touchData;
    var i = 0;

    for (i = 0; i < changedTouches.length; i++)
    {
        var touchEvent = changedTouches[i];
        touchData = this.touchs[touchEvent.identifier];
        touchData.originalEvent =  event || window.event;

        // update the touch position
        touchData.global.x = (touchEvent.clientX - rect.left) * (this.target.width / rect.width);
        touchData.global.y = (touchEvent.clientY - rect.top)  * (this.target.height / rect.height);
        if(navigator.isCocoonJS) {
            touchData.global.x = touchEvent.clientX;
            touchData.global.y = touchEvent.clientY;
        }
    }

    var length = this.interactiveItems.length;
    for (i = 0; i < length; i++)
    {
        var item = this.interactiveItems[i];
        if(item.touchmove)
            item.touchmove(touchData);
    }
};

/**
 * Is called when a touch is started on the renderer element
 *
 * @method onTouchStart
 * @param event {Event} The DOM event of a touch starting on the renderer view
 * @private
 */
PIXI.InteractionManager.prototype.onTouchStart = function(event)
{
    var rect = this.interactionDOMElement.getBoundingClientRect();

    if(PIXI.AUTO_PREVENT_DEFAULT)event.preventDefault();
    
    var changedTouches = event.changedTouches;
    for (var i=0; i < changedTouches.length; i++)
    {
        var touchEvent = changedTouches[i];

        var touchData = this.pool.pop();
        if(!touchData)touchData = new PIXI.InteractionData();

        touchData.originalEvent =  event || window.event;

        this.touchs[touchEvent.identifier] = touchData;
        touchData.global.x = (touchEvent.clientX - rect.left) * (this.target.width / rect.width);
        touchData.global.y = (touchEvent.clientY - rect.top)  * (this.target.height / rect.height);
        if(navigator.isCocoonJS) {
            touchData.global.x = touchEvent.clientX;
            touchData.global.y = touchEvent.clientY;
        }

        var length = this.interactiveItems.length;

        for (var j = 0; j < length; j++)
        {
            var item = this.interactiveItems[j];

            if(item.touchstart || item.tap)
            {
                item.__hit = this.hitTest(item, touchData);

                if(item.__hit)
                {
                    //call the function!
                    if(item.touchstart)item.touchstart(touchData);
                    item.__isDown = true;
                    item.__touchData = touchData;

                    if(!item.interactiveChildren)break;
                }
            }
        }
    }
};

/**
 * Is called when a touch is ended on the renderer element
 *
 * @method onTouchEnd
 * @param event {Event} The DOM event of a touch ending on the renderer view
 * @private
 */
PIXI.InteractionManager.prototype.onTouchEnd = function(event)
{
    //this.mouse.originalEvent = event || window.event; //IE uses window.event
    var rect = this.interactionDOMElement.getBoundingClientRect();
    var changedTouches = event.changedTouches;

    for (var i=0; i < changedTouches.length; i++)
    {
        var touchEvent = changedTouches[i];
        var touchData = this.touchs[touchEvent.identifier];
        var up = false;
        touchData.global.x = (touchEvent.clientX - rect.left) * (this.target.width / rect.width);
        touchData.global.y = (touchEvent.clientY - rect.top)  * (this.target.height / rect.height);
        if(navigator.isCocoonJS) {
            touchData.global.x = touchEvent.clientX;
            touchData.global.y = touchEvent.clientY;
        }

        var length = this.interactiveItems.length;
        for (var j = 0; j < length; j++)
        {
            var item = this.interactiveItems[j];
            var itemTouchData = item.__touchData; // <-- Here!
            item.__hit = this.hitTest(item, touchData);

            if(itemTouchData === touchData)
            {
                // so this one WAS down...
                touchData.originalEvent = event || window.event;
                // hitTest??

                if(item.touchend || item.tap)
                {
                    if(item.__hit && !up)
                    {
                        if(item.touchend)item.touchend(touchData);
                        if(item.__isDown)
                        {
                            if(item.tap)item.tap(touchData);
                        }

                        if(!item.interactiveChildren)up = true;
                    }
                    else
                    {
                        if(item.__isDown)
                        {
                            if(item.touchendoutside)item.touchendoutside(touchData);
                        }
                    }

                    item.__isDown = false;
                }

                item.__touchData = null;

            }
            /*
            else
            {

            }
            */
        }
        // remove the touch..
        this.pool.push(touchData);
        this.touchs[touchEvent.identifier] = null;
    }
};
/**
 * @author Mat Groves http://matgroves.com/ @Doormat23
 */

/**
 * A Stage represents the root of the display tree. Everything connected to the stage is rendered
 *
 * @class Stage
 * @extends DisplayObjectContainer
 * @constructor
 * @param backgroundColor {Number} the background color of the stage, you have to pass this in is in hex format
 *      like: 0xFFFFFF for white
 * 
 * Creating a stage is a mandatory process when you use Pixi, which is as simple as this : 
 * var stage = new PIXI.Stage(0xFFFFFF);
 * where the parameter given is the background colour of the stage, in hex
 * you will use this stage instance to add your sprites to it and therefore to the renderer
 * Here is how to add a sprite to the stage : 
 * stage.addChild(sprite);
 */
PIXI.Stage = function(backgroundColor)
{
    PIXI.DisplayObjectContainer.call( this );

    /**
     * [read-only] Current transform of the object based on world (parent) factors
     *
     * @property worldTransform
     * @type Mat3
     * @readOnly
     * @private
     */
    this.worldTransform = new PIXI.Matrix();

    /**
     * Whether or not the stage is interactive
     *
     * @property interactive
     * @type Boolean
     */
    this.interactive = true;

    /**
     * The interaction manage for this stage, manages all interactive activity on the stage
     *
     * @property interactive
     * @type InteractionManager
     */
    this.interactionManager = new PIXI.InteractionManager(this);

    /**
     * Whether the stage is dirty and needs to have interactions updated
     *
     * @property dirty
     * @type Boolean
     * @private
     */
    this.dirty = true;

    //the stage is its own stage
    this.stage = this;

    //optimize hit detection a bit
    this.stage.hitArea = new PIXI.Rectangle(0,0,100000, 100000);

    this.setBackgroundColor(backgroundColor);
};

// constructor
PIXI.Stage.prototype = Object.create( PIXI.DisplayObjectContainer.prototype );
PIXI.Stage.prototype.constructor = PIXI.Stage;

/**
 * Sets another DOM element which can receive mouse/touch interactions instead of the default Canvas element.
 * This is useful for when you have other DOM elements on top of the Canvas element.
 *
 * @method setInteractionDelegate
 * @param domElement {DOMElement} This new domElement which will receive mouse/touch events
 */
PIXI.Stage.prototype.setInteractionDelegate = function(domElement)
{
    this.interactionManager.setTargetDomElement( domElement );
};

/*
 * Updates the object transform for rendering
 *
 * @method updateTransform
 * @private
 */
PIXI.Stage.prototype.updateTransform = function()
{
    this.worldAlpha = 1;

    for(var i=0,j=this.children.length; i<j; i++)
    {
        this.children[i].updateTransform();
    }

    if(this.dirty)
    {
        this.dirty = false;
        // update interactive!
        this.interactionManager.dirty = true;
    }

    if(this.interactive)this.interactionManager.update();
};

/**
 * Sets the background color for the stage
 *
 * @method setBackgroundColor
 * @param backgroundColor {Number} the color of the background, easiest way to pass this in is in hex format
 *      like: 0xFFFFFF for white
 */
PIXI.Stage.prototype.setBackgroundColor = function(backgroundColor)
{
    this.backgroundColor = backgroundColor || 0x000000;
    this.backgroundColorSplit = PIXI.hex2rgb(this.backgroundColor);
    var hex = this.backgroundColor.toString(16);
    hex = '000000'.substr(0, 6 - hex.length) + hex;
    this.backgroundColorString = '#' + hex;
};

/**
 * This will return the point containing global coords of the mouse.
 *
 * @method getMousePosition
 * @return {Point} The point containing the coords of the global InteractionData position.
 */
PIXI.Stage.prototype.getMousePosition = function()
{
    return this.interactionManager.mouse.global;
};

/**
 * @author Mat Groves http://matgroves.com/ @Doormat23
 */
 
// http://paulirish.com/2011/requestanimationframe-for-smart-animating/
// http://my.opera.com/emoller/blog/2011/12/20/requestanimationframe-for-smart-er-animating

// requestAnimationFrame polyfill by Erik Möller. fixes from Paul Irish and Tino Zijdel

// MIT license

/**
 * A polyfill for requestAnimationFrame
 * You can actually use both requestAnimationFrame and requestAnimFrame, 
 * you will still benefit from the polyfill
 *
 * @method requestAnimationFrame
 */
/**
 * A polyfill for cancelAnimationFrame
 *
 * @method cancelAnimationFrame
 */
var lastTime = 0;
var vendors = ['ms', 'moz', 'webkit', 'o'];
for(var x = 0; x < vendors.length && !window.requestAnimationFrame; ++x) {
    window.requestAnimationFrame = window[vendors[x] + 'RequestAnimationFrame'];
    window.cancelAnimationFrame = window[vendors[x] + 'CancelAnimationFrame'] ||
        window[vendors[x] + 'CancelRequestAnimationFrame'];
}

if (!window.requestAnimationFrame) {
    window.requestAnimationFrame = function(callback) {
        var currTime = new Date().getTime();
        var timeToCall = Math.max(0, 16 - (currTime - lastTime));
        var id = window.setTimeout(function() { callback(currTime + timeToCall); },
          timeToCall);
        lastTime = currTime + timeToCall;
        return id;
    };
}

if (!window.cancelAnimationFrame) {
    window.cancelAnimationFrame = function(id) {
        clearTimeout(id);
    };
}

window.requestAnimFrame = window.requestAnimationFrame;

/**
 * Converts a hex color number to an [R, G, B] array
 *
 * @method hex2rgb
 * @param hex {Number}
 */
PIXI.hex2rgb = function(hex) {
    return [(hex >> 16 & 0xFF) / 255, ( hex >> 8 & 0xFF) / 255, (hex & 0xFF)/ 255];
};

/**
 * Converts a color as an [R, G, B] array to a hex number
 *
 * @method rgb2hex
 * @param rgb {Array}
 */
PIXI.rgb2hex = function(rgb) {
    return ((rgb[0]*255 << 16) + (rgb[1]*255 << 8) + rgb[2]*255);
};

/**
 * A polyfill for Function.prototype.bind
 *
 * @method bind
 */
if (typeof Function.prototype.bind !== 'function') {
    Function.prototype.bind = (function () {
        var slice = Array.prototype.slice;
        return function (thisArg) {
            var target = this, boundArgs = slice.call(arguments, 1);

            if (typeof target !== 'function') throw new TypeError();

            function bound() {
                var args = boundArgs.concat(slice.call(arguments));
                target.apply(this instanceof bound ? this : thisArg, args);
            }

            bound.prototype = (function F(proto) {
                if (proto) F.prototype = proto;
                if (!(this instanceof F)) return new F();
            })(target.prototype);

            return bound;
        };
    })();
}

/**
 * A wrapper for ajax requests to be handled cross browser
 *
 * @class AjaxRequest
 * @constructor
 */
PIXI.AjaxRequest = function()
{
    var activexmodes = ['Msxml2.XMLHTTP.6.0', 'Msxml2.XMLHTTP.3.0', 'Microsoft.XMLHTTP']; //activeX versions to check for in IE

    if (window.ActiveXObject)
    { //Test for support for ActiveXObject in IE first (as XMLHttpRequest in IE7 is broken)
        for (var i=0; i<activexmodes.length; i++)
        {
            try{
                return new window.ActiveXObject(activexmodes[i]);
            }
            catch(e) {
                //suppress error
            }
        }
    }
    else if (window.XMLHttpRequest) // if Mozilla, Safari etc
    {
        return new window.XMLHttpRequest();
    }
    else
    {
        return false;
    }
};
/*
PIXI.packColorRGBA = function(r, g, b, a)//r, g, b, a)
{
  //  console.log(r, b, c, d)
  return (Math.floor((r)*63) << 18) | (Math.floor((g)*63) << 12) | (Math.floor((b)*63) << 6);// | (Math.floor((a)*63))
  //  i = i | (Math.floor((a)*63));
   // return i;
   // var r = (i / 262144.0 ) / 64;
   // var g = (i / 4096.0)%64 / 64;
  //  var b = (i / 64.0)%64 / 64;
  //  var a = (i)%64 / 64;
     
  //  console.log(r, g, b, a);
  //  return i;

};
*/
/*
PIXI.packColorRGB = function(r, g, b)//r, g, b, a)
{
    return (Math.floor((r)*255) << 16) | (Math.floor((g)*255) << 8) | (Math.floor((b)*255));
};

PIXI.unpackColorRGB = function(r, g, b)//r, g, b, a)
{
    return (Math.floor((r)*255) << 16) | (Math.floor((g)*255) << 8) | (Math.floor((b)*255));
};
*/

/**
 * Checks whether the Canvas BlendModes are supported by the current browser
 *
 * @method canUseNewCanvasBlendModes
 * @return {Boolean} whether they are supported
 */
PIXI.canUseNewCanvasBlendModes = function()
{
    var canvas = document.createElement('canvas');
    canvas.width = 1;
    canvas.height = 1;
    var context = canvas.getContext('2d');
    context.fillStyle = '#000';
    context.fillRect(0,0,1,1);
    context.globalCompositeOperation = 'multiply';
    context.fillStyle = '#fff';
    context.fillRect(0,0,1,1);
    return context.getImageData(0,0,1,1).data[0] === 0;
};

/**
 * Given a number, this function returns the closest number that is a power of two
 * this function is taken from Starling Framework as its pretty neat ;)
 *
 * @method getNextPowerOfTwo
 * @param number {Number}
 * @return {Number} the closest number that is a power of two
 */
PIXI.getNextPowerOfTwo = function(number)
{
    if (number > 0 && (number & (number - 1)) === 0) // see: http://goo.gl/D9kPj
        return number;
    else
    {
        var result = 1;
        while (result < number) result <<= 1;
        return result;
    }
};

/**
 * @author Mat Groves http://matgroves.com/ @Doormat23
 */
 
/**
 * https://github.com/mrdoob/eventtarget.js/
 * THankS mr DOob!
 */

/**
 * Adds event emitter functionality to a class
 *
 * @class EventTarget
 * 
 *      function MyEmitter() {
 *          PIXI.EventTarget.call(this); //mixes in event target stuff
 *      }
 *
 *      var em = new MyEmitter();
 *      em.emit({ type: 'eventName', data: 'some data' });
 */
PIXI.EventTarget = function () {

    /**
     * Holds all the listeners
     *
     * @property listeneners
     * @type Object
     */
    var listeners = {};

    /**
     * Adds a listener for a specific event
     *
     * @method addEventListener
     * @param type {string} A string representing the event type to listen for.
     * @param listener {function} The callback function that will be fired when the event occurs
     */
    this.addEventListener = this.on = function ( type, listener ) {


        if ( listeners[ type ] === undefined ) {

            listeners[ type ] = [];

        }

        if ( listeners[ type ].indexOf( listener ) === - 1 ) {

            listeners[ type ].push( listener );
        }

    };

    /**
     * Fires the event, ie pretends that the event has happened
     *
     * @method dispatchEvent
     * @param event {Event} the event object
     */
    this.dispatchEvent = this.emit = function ( event ) {

        if ( !listeners[ event.type ] || !listeners[ event.type ].length ) {

            return;

        }

        for(var i = 0, l = listeners[ event.type ].length; i < l; i++) {

            listeners[ event.type ][ i ]( event );

        }

    };

    /**
     * Removes the specified listener that was assigned to the specified event type
     *
     * @method removeEventListener
     * @param type {string} A string representing the event type which will have its listener removed
     * @param listener {function} The callback function that was be fired when the event occured
     */
    this.removeEventListener = this.off = function ( type, listener ) {

        var index = listeners[ type ].indexOf( listener );

        if ( index !== - 1 ) {

            listeners[ type ].splice( index, 1 );

        }

    };

    /**
     * Removes all the listeners that were active for the specified event type
     *
     * @method removeAllEventListeners
     * @param type {string} A string representing the event type which will have all its listeners removed
     */
	this.removeAllEventListeners = function( type ) {
		var a = listeners[type];
		if (a)
			a.length = 0;
	};
};

/**
 * @author Mat Groves http://matgroves.com/ @Doormat23
 */

/**
 * This helper function will automatically detect which renderer you should be using.
 * WebGL is the preferred renderer as it is a lot faster. If webGL is not supported by
 * the browser then this function will return a canvas renderer
 * @class autoDetectRenderer
 * @static
 * @param width=800 {Number} the width of the renderers view
 * @param height=600 {Number} the height of the renderers view
 * @param [view] {Canvas} the canvas to use as a view, optional
 * @param [transparent=false] {Boolean} the transparency of the render view, default false
 * @param [antialias=false] {Boolean} sets antialias (only applicable in webGL chrome at the moment)
 *
 * antialias
 */
PIXI.autoDetectRenderer = function(width, height, view, transparent, antialias)
{
    if(!width)width = 800;
    if(!height)height = 600;

    // BORROWED from Mr Doob (mrdoob.com)
    var webgl = ( function () { try {
                                    var canvas = document.createElement( 'canvas' );
                                    return !! window.WebGLRenderingContext && ( canvas.getContext( 'webgl' ) || canvas.getContext( 'experimental-webgl' ) );
                                } catch( e ) {
                                    return false;
                                }
                            } )();

    // used to detect ie 11 - no longer required
    /*  if(webgl)
    {
        var ie =  (navigator.userAgent.toLowerCase().indexOf('trident') !== -1);
        webgl = !ie;
    }
    */


    if( webgl )
    {
        return new PIXI.WebGLRenderer(width, height, view, transparent, antialias);
    }

    return  new PIXI.CanvasRenderer(width, height, view, transparent);
};

/*
    PolyK library
    url: http://polyk.ivank.net
    Released under MIT licence.

    Copyright (c) 2012 Ivan Kuckir

    Permission is hereby granted, free of charge, to any person
    obtaining a copy of this software and associated documentation
    files (the "Software"), to deal in the Software without
    restriction, including without limitation the rights to use,
    copy, modify, merge, publish, distribute, sublicense, and/or sell
    copies of the Software, and to permit persons to whom the
    Software is furnished to do so, subject to the following
    conditions:

    The above copyright notice and this permission notice shall be
    included in all copies or substantial portions of the Software.

    THE SOFTWARE IS PROVIDED "AS IS", WITHOUT WARRANTY OF ANY KIND,
    EXPRESS OR IMPLIED, INCLUDING BUT NOT LIMITED TO THE WARRANTIES
    OF MERCHANTABILITY, FITNESS FOR A PARTICULAR PURPOSE AND
    NONINFRINGEMENT. IN NO EVENT SHALL THE AUTHORS OR COPYRIGHT
    HOLDERS BE LIABLE FOR ANY CLAIM, DAMAGES OR OTHER LIABILITY,
    WHETHER IN AN ACTION OF CONTRACT, TORT OR OTHERWISE, ARISING
    FROM, OUT OF OR IN CONNECTION WITH THE SOFTWARE OR THE USE OR
    OTHER DEALINGS IN THE SOFTWARE.

    This is an amazing lib!

    slightly modified by Mat Groves (matgroves.com);
*/

/**
 * Based on the Polyk library http://polyk.ivank.net released under MIT licence.
 * This is an amazing lib!
 * slightly modified by Mat Groves (matgroves.com);
 * @class PolyK
 *
 */
PIXI.PolyK = {};

/**
 * Triangulates shapes for webGL graphic fills
 *
 * @method Triangulate
 * 
 */
PIXI.PolyK.Triangulate = function(p)
{
    var sign = true;

    var n = p.length >> 1;
    if(n < 3) return [];

    var tgs = [];
    var avl = [];
    for(var i = 0; i < n; i++) avl.push(i);

    i = 0;
    var al = n;
    while(al > 3)
    {
        var i0 = avl[(i+0)%al];
        var i1 = avl[(i+1)%al];
        var i2 = avl[(i+2)%al];

        var ax = p[2*i0],  ay = p[2*i0+1];
        var bx = p[2*i1],  by = p[2*i1+1];
        var cx = p[2*i2],  cy = p[2*i2+1];

        var earFound = false;
        if(PIXI.PolyK._convex(ax, ay, bx, by, cx, cy, sign))
        {
            earFound = true;
            for(var j = 0; j < al; j++)
            {
                var vi = avl[j];
                if(vi === i0 || vi === i1 || vi === i2) continue;

                if(PIXI.PolyK._PointInTriangle(p[2*vi], p[2*vi+1], ax, ay, bx, by, cx, cy)) {
                    earFound = false;
                    break;
                }
            }
        }

        if(earFound)
        {
            tgs.push(i0, i1, i2);
            avl.splice((i+1)%al, 1);
            al--;
            i = 0;
        }
        else if(i++ > 3*al)
        {
            // need to flip flip reverse it!
            // reset!
            if(sign)
            {
                tgs = [];
                avl = [];
                for(i = 0; i < n; i++) avl.push(i);

                i = 0;
                al = n;

                sign = false;
            }
            else
            {
                window.console.log("PIXI Warning: shape too complex to fill");
                return [];
            }
        }
    }

    tgs.push(avl[0], avl[1], avl[2]);
    return tgs;
};

/**
 * Checks whether a point is within a triangle
 *
 * @method _PointInTriangle
 * @param px {Number} x coordinate of the point to test
 * @param py {Number} y coordinate of the point to test
 * @param ax {Number} x coordinate of the a point of the triangle
 * @param ay {Number} y coordinate of the a point of the triangle
 * @param bx {Number} x coordinate of the b point of the triangle
 * @param by {Number} y coordinate of the b point of the triangle
 * @param cx {Number} x coordinate of the c point of the triangle
 * @param cy {Number} y coordinate of the c point of the triangle
 * @private
 */
PIXI.PolyK._PointInTriangle = function(px, py, ax, ay, bx, by, cx, cy)
{
    var v0x = cx-ax;
    var v0y = cy-ay;
    var v1x = bx-ax;
    var v1y = by-ay;
    var v2x = px-ax;
    var v2y = py-ay;

    var dot00 = v0x*v0x+v0y*v0y;
    var dot01 = v0x*v1x+v0y*v1y;
    var dot02 = v0x*v2x+v0y*v2y;
    var dot11 = v1x*v1x+v1y*v1y;
    var dot12 = v1x*v2x+v1y*v2y;

    var invDenom = 1 / (dot00 * dot11 - dot01 * dot01);
    var u = (dot11 * dot02 - dot01 * dot12) * invDenom;
    var v = (dot00 * dot12 - dot01 * dot02) * invDenom;

    // Check if point is in triangle
    return (u >= 0) && (v >= 0) && (u + v < 1);
};

/**
 * Checks whether a shape is convex
 *
 * @method _convex
 * 
 * @private
 */
PIXI.PolyK._convex = function(ax, ay, bx, by, cx, cy, sign)
{
    return ((ay-by)*(cx-bx) + (bx-ax)*(cy-by) >= 0) === sign;
};

/**
 * @author Mat Groves http://matgroves.com/ @Doormat23
 */

PIXI.initDefaultShaders = function()
{
   
  //  PIXI.stripShader = new PIXI.StripShader();
//    PIXI.stripShader.init();

};

PIXI.CompileVertexShader = function(gl, shaderSrc)
{
    return PIXI._CompileShader(gl, shaderSrc, gl.VERTEX_SHADER);
};

PIXI.CompileFragmentShader = function(gl, shaderSrc)
{
    return PIXI._CompileShader(gl, shaderSrc, gl.FRAGMENT_SHADER);
};

PIXI._CompileShader = function(gl, shaderSrc, shaderType)
{
    var src = shaderSrc.join("\n");
    var shader = gl.createShader(shaderType);
    gl.shaderSource(shader, src);
    gl.compileShader(shader);

    if (!gl.getShaderParameter(shader, gl.COMPILE_STATUS)) {
        window.console.log(gl.getShaderInfoLog(shader));
        return null;
    }

    return shader;
};

PIXI.compileProgram = function(gl, vertexSrc, fragmentSrc)
{
    //var gl = PIXI.gl;
    var fragmentShader = PIXI.CompileFragmentShader(gl, fragmentSrc);
    var vertexShader = PIXI.CompileVertexShader(gl, vertexSrc);

    var shaderProgram = gl.createProgram();

    gl.attachShader(shaderProgram, vertexShader);
    gl.attachShader(shaderProgram, fragmentShader);
    gl.linkProgram(shaderProgram);

    if (!gl.getProgramParameter(shaderProgram, gl.LINK_STATUS)) {
        window.console.log("Could not initialise shaders");
    }

    return shaderProgram;
};

/**
 * @author Mat Groves http://matgroves.com/ @Doormat23
 * @author Richard Davey http://www.photonstorm.com @photonstorm
 */

/**
* @class PIXI.PixiShader
* @constructor
*/
PIXI.PixiShader = function(gl)
{
    /**
     * @property gl
     * @type WebGLContext
     */
    this.gl = gl;

    /**
    * @property {any} program - The WebGL program.
    */
    this.program = null;

    /**
    * @property {array} fragmentSrc - The fragment shader.
    */
    this.fragmentSrc = [
        'precision lowp float;',
        'varying vec2 vTextureCoord;',
        'varying vec4 vColor;',
        'uniform sampler2D uSampler;',
        'void main(void) {',
        '   gl_FragColor = texture2D(uSampler, vTextureCoord) * vColor ;',
        '}'
    ];


    /**
    * @property {number} textureCount - A local texture counter for multi-texture shaders.
    */
    this.textureCount = 0;

    this.attributes = [];

    this.init();
};

/**
* Initialises the shader
* @method init
*
*/
PIXI.PixiShader.prototype.init = function()
{

    var gl = this.gl;

    var program = PIXI.compileProgram(gl, this.vertexSrc || PIXI.PixiShader.defaultVertexSrc, this.fragmentSrc);
    
    gl.useProgram(program);

    // get and store the uniforms for the shader
    this.uSampler = gl.getUniformLocation(program, 'uSampler');
    this.projectionVector = gl.getUniformLocation(program, 'projectionVector');
    this.offsetVector = gl.getUniformLocation(program, 'offsetVector');
    this.dimensions = gl.getUniformLocation(program, 'dimensions');

    // get and store the attributes
    this.aVertexPosition = gl.getAttribLocation(program, 'aVertexPosition');
    this.aTextureCoord = gl.getAttribLocation(program, 'aTextureCoord');
    this.colorAttribute = gl.getAttribLocation(program, 'aColor');


    // Begin worst hack eva //

    // WHY??? ONLY on my chrome pixel the line above returns -1 when using filters?
    // maybe its something to do with the current state of the gl context.
    // Im convinced this is a bug in the chrome browser as there is NO reason why this should be returning -1 especially as it only manifests on my chrome pixel
    // If theres any webGL people that know why could happen please help :)
    if(this.colorAttribute === -1)
    {
        this.colorAttribute = 2;
    }

    this.attributes = [this.aVertexPosition, this.aTextureCoord, this.colorAttribute];

    // End worst hack eva //

    // add those custom shaders!
    for (var key in this.uniforms)
    {
        // get the uniform locations..
        this.uniforms[key].uniformLocation = gl.getUniformLocation(program, key);
    }

    this.initUniforms();

    this.program = program;
};

/**
* Initialises the shader uniform values.
* Uniforms are specified in the GLSL_ES Specification: http://www.khronos.org/registry/webgl/specs/latest/1.0/
* http://www.khronos.org/registry/gles/specs/2.0/GLSL_ES_Specification_1.0.17.pdf
*
* @method initUniforms
*/
PIXI.PixiShader.prototype.initUniforms = function()
{
    this.textureCount = 1;
    var gl = this.gl;
    var uniform;

    for (var key in this.uniforms)
    {
        uniform = this.uniforms[key];

        var type = uniform.type;

        if (type === 'sampler2D')
        {
            uniform._init = false;

            if (uniform.value !== null)
            {
                this.initSampler2D(uniform);
            }
        }
        else if (type === 'mat2' || type === 'mat3' || type === 'mat4')
        {
            //  These require special handling
            uniform.glMatrix = true;
            uniform.glValueLength = 1;

            if (type === 'mat2')
            {
                uniform.glFunc = gl.uniformMatrix2fv;
            }
            else if (type === 'mat3')
            {
                uniform.glFunc = gl.uniformMatrix3fv;
            }
            else if (type === 'mat4')
            {
                uniform.glFunc = gl.uniformMatrix4fv;
            }
        }
        else
        {
            //  GL function reference
            uniform.glFunc = gl['uniform' + type];

            if (type === '2f' || type === '2i')
            {
                uniform.glValueLength = 2;
            }
            else if (type === '3f' || type === '3i')
            {
                uniform.glValueLength = 3;
            }
            else if (type === '4f' || type === '4i')
            {
                uniform.glValueLength = 4;
            }
            else
            {
                uniform.glValueLength = 1;
            }
        }
    }

};

/**
* Initialises a Sampler2D uniform (which may only be available later on after initUniforms once the texture has loaded)
*
* @method initSampler2D
*/
PIXI.PixiShader.prototype.initSampler2D = function(uniform)
{
    if (!uniform.value || !uniform.value.baseTexture || !uniform.value.baseTexture.hasLoaded)
    {
        return;
    }

    var gl = this.gl;

    gl.activeTexture(gl['TEXTURE' + this.textureCount]);
    gl.bindTexture(gl.TEXTURE_2D, uniform.value.baseTexture._glTexture);

    //  Extended texture data
    if (uniform.textureData)
    {
        var data = uniform.textureData;

        // GLTexture = mag linear, min linear_mipmap_linear, wrap repeat + gl.generateMipmap(gl.TEXTURE_2D);
        // GLTextureLinear = mag/min linear, wrap clamp
        // GLTextureNearestRepeat = mag/min NEAREST, wrap repeat
        // GLTextureNearest = mag/min nearest, wrap clamp
        // AudioTexture = whatever + luminance + width 512, height 2, border 0
        // KeyTexture = whatever + luminance + width 256, height 2, border 0

        //  magFilter can be: gl.LINEAR, gl.LINEAR_MIPMAP_LINEAR or gl.NEAREST
        //  wrapS/T can be: gl.CLAMP_TO_EDGE or gl.REPEAT

        var magFilter = (data.magFilter) ? data.magFilter : gl.LINEAR;
        var minFilter = (data.minFilter) ? data.minFilter : gl.LINEAR;
        var wrapS = (data.wrapS) ? data.wrapS : gl.CLAMP_TO_EDGE;
        var wrapT = (data.wrapT) ? data.wrapT : gl.CLAMP_TO_EDGE;
        var format = (data.luminance) ? gl.LUMINANCE : gl.RGBA;

        if (data.repeat)
        {
            wrapS = gl.REPEAT;
            wrapT = gl.REPEAT;
        }

        gl.pixelStorei(gl.UNPACK_FLIP_Y_WEBGL, !!data.flipY);

        if (data.width)
        {
            var width = (data.width) ? data.width : 512;
            var height = (data.height) ? data.height : 2;
            var border = (data.border) ? data.border : 0;

            // void texImage2D(GLenum target, GLint level, GLenum internalformat, GLsizei width, GLsizei height, GLint border, GLenum format, GLenum type, ArrayBufferView? pixels);
            gl.texImage2D(gl.TEXTURE_2D, 0, format, width, height, border, format, gl.UNSIGNED_BYTE, null);
        }
        else
        {
            //  void texImage2D(GLenum target, GLint level, GLenum internalformat, GLenum format, GLenum type, ImageData? pixels);
            gl.texImage2D(gl.TEXTURE_2D, 0, format, gl.RGBA, gl.UNSIGNED_BYTE, uniform.value.baseTexture.source);
        }

        gl.texParameteri(gl.TEXTURE_2D, gl.TEXTURE_MAG_FILTER, magFilter);
        gl.texParameteri(gl.TEXTURE_2D, gl.TEXTURE_MIN_FILTER, minFilter);
        gl.texParameteri(gl.TEXTURE_2D, gl.TEXTURE_WRAP_S, wrapS);
        gl.texParameteri(gl.TEXTURE_2D, gl.TEXTURE_WRAP_T, wrapT);
    }

    gl.uniform1i(uniform.uniformLocation, this.textureCount);

    uniform._init = true;

    this.textureCount++;

};

/**
* Updates the shader uniform values.
*
* @method syncUniforms
*/
PIXI.PixiShader.prototype.syncUniforms = function()
{
    this.textureCount = 1;
    var uniform;
    var gl = this.gl;

    //  This would probably be faster in an array and it would guarantee key order
    for (var key in this.uniforms)
    {

        uniform = this.uniforms[key];

        if (uniform.glValueLength === 1)
        {
            if (uniform.glMatrix === true)
            {
                uniform.glFunc.call(gl, uniform.uniformLocation, uniform.transpose, uniform.value);
            }
            else
            {
                uniform.glFunc.call(gl, uniform.uniformLocation, uniform.value);
            }
        }
        else if (uniform.glValueLength === 2)
        {
            uniform.glFunc.call(gl, uniform.uniformLocation, uniform.value.x, uniform.value.y);
        }
        else if (uniform.glValueLength === 3)
        {
            uniform.glFunc.call(gl, uniform.uniformLocation, uniform.value.x, uniform.value.y, uniform.value.z);
        }
        else if (uniform.glValueLength === 4)
        {
            uniform.glFunc.call(gl, uniform.uniformLocation, uniform.value.x, uniform.value.y, uniform.value.z, uniform.value.w);
        }
        else if (uniform.type === 'sampler2D')
        {
            if (uniform._init)
            {
                gl.activeTexture(gl['TEXTURE' + this.textureCount]);
                gl.bindTexture(gl.TEXTURE_2D, uniform.value.baseTexture._glTextures[gl.id] || PIXI.createWebGLTexture( uniform.value.baseTexture, gl));
                gl.uniform1i(uniform.uniformLocation, this.textureCount);
                this.textureCount++;
            }
            else
            {
                this.initSampler2D(uniform);
            }
        }
    }

};

/**
* Destroys the shader
* @method destroy
*
*/
PIXI.PixiShader.prototype.destroy = function()
{
    this.gl.deleteProgram( this.program );
    this.uniforms = null;
    this.gl = null;

    this.attributes = null;
};

/**
*
* @property defaultVertexSrc
* @type String
*/
PIXI.PixiShader.defaultVertexSrc = [
    'attribute vec2 aVertexPosition;',
    'attribute vec2 aTextureCoord;',
    'attribute vec2 aColor;',

    'uniform vec2 projectionVector;',
    'uniform vec2 offsetVector;',

    'varying vec2 vTextureCoord;',
    'varying vec4 vColor;',

    'const vec2 center = vec2(-1.0, 1.0);',

    'void main(void) {',
    '   gl_Position = vec4( ((aVertexPosition + offsetVector) / projectionVector) + center , 0.0, 1.0);',
    '   vTextureCoord = aTextureCoord;',
    '   vec3 color = mod(vec3(aColor.y/65536.0, aColor.y/256.0, aColor.y), 256.0) / 256.0;',
    '   vColor = vec4(color * aColor.x, aColor.x);',
    '}'
];





/**
 * @author Mat Groves http://matgroves.com/ @Doormat23
 * @author Richard Davey http://www.photonstorm.com @photonstorm
 */

/**
* @class PIXI.PixiFastShader
* @constructor
* @param gl {WebGLContext} the current WebGL drawing context
*/
PIXI.PixiFastShader = function(gl)
{

    /**
     * @property gl
     * @type WebGLContext
     */
    this.gl = gl;

    /**
     * @property {any} program - The WebGL program.
     */
    this.program = null;

    /**
     * @property {array} fragmentSrc - The fragment shader.
     */
    this.fragmentSrc = [
        'precision lowp float;',
        'varying vec2 vTextureCoord;',
        'varying float vColor;',
        'uniform sampler2D uSampler;',
        'void main(void) {',
        '   gl_FragColor = texture2D(uSampler, vTextureCoord) * vColor ;',
        '}'
    ];

    /**
    * @property {array} vertexSrc - The vertex shader
    */
    this.vertexSrc = [
        'attribute vec2 aVertexPosition;',
        'attribute vec2 aPositionCoord;',
        'attribute vec2 aScale;',
        'attribute float aRotation;',
        'attribute vec2 aTextureCoord;',
        'attribute float aColor;',

        'uniform vec2 projectionVector;',
        'uniform vec2 offsetVector;',
        'uniform mat3 uMatrix;',

        'varying vec2 vTextureCoord;',
        'varying float vColor;',

        'const vec2 center = vec2(-1.0, 1.0);',

        'void main(void) {',
        '   vec2 v;',
        '   vec2 sv = aVertexPosition * aScale;',
        '   v.x = (sv.x) * cos(aRotation) - (sv.y) * sin(aRotation);',
        '   v.y = (sv.x) * sin(aRotation) + (sv.y) * cos(aRotation);',
        '   v = ( uMatrix * vec3(v + aPositionCoord , 1.0) ).xy ;',
        '   gl_Position = vec4( ( v / projectionVector) + center , 0.0, 1.0);',
        '   vTextureCoord = aTextureCoord;',
      //  '   vec3 color = mod(vec3(aColor.y/65536.0, aColor.y/256.0, aColor.y), 256.0) / 256.0;',
        '   vColor = aColor;',
        '}'
    ];


    /**
    * @property {number} textureCount - A local texture counter for multi-texture shaders.
    */
    this.textureCount = 0;

    
    this.init();
};

/**
* Initialises the shader
* @method init
*
*/
PIXI.PixiFastShader.prototype.init = function()
{

    var gl = this.gl;

    var program = PIXI.compileProgram(gl, this.vertexSrc, this.fragmentSrc);
    
    gl.useProgram(program);

    // get and store the uniforms for the shader
    this.uSampler = gl.getUniformLocation(program, 'uSampler');

    this.projectionVector = gl.getUniformLocation(program, 'projectionVector');
    this.offsetVector = gl.getUniformLocation(program, 'offsetVector');
    this.dimensions = gl.getUniformLocation(program, 'dimensions');
    this.uMatrix = gl.getUniformLocation(program, 'uMatrix');

    // get and store the attributes
    this.aVertexPosition = gl.getAttribLocation(program, 'aVertexPosition');
    this.aPositionCoord = gl.getAttribLocation(program, 'aPositionCoord');

    this.aScale = gl.getAttribLocation(program, 'aScale');
    this.aRotation = gl.getAttribLocation(program, 'aRotation');

    this.aTextureCoord = gl.getAttribLocation(program, 'aTextureCoord');
    this.colorAttribute = gl.getAttribLocation(program, 'aColor');
   

   
    // Begin worst hack eva //

    // WHY??? ONLY on my chrome pixel the line above returns -1 when using filters?
    // maybe its somthing to do with the current state of the gl context.
    // Im convinced this is a bug in the chrome browser as there is NO reason why this should be returning -1 especially as it only manifests on my chrome pixel
    // If theres any webGL people that know why could happen please help :)
    if(this.colorAttribute === -1)
    {
        this.colorAttribute = 2;
    }

    this.attributes = [this.aVertexPosition, this.aPositionCoord,  this.aScale, this.aRotation, this.aTextureCoord, this.colorAttribute];
    
    // End worst hack eva //


    this.program = program;
};

/**
* Destroys the shader
* @method destroy
*
*/
PIXI.PixiFastShader.prototype.destroy = function()
{
    this.gl.deleteProgram( this.program );
    this.uniforms = null;
    this.gl = null;

    this.attributes = null;
};

/**
 * @author Mat Groves http://matgroves.com/ @Doormat23
 */


PIXI.StripShader = function()
{
    /**
    * @property {any} program - The WebGL program.
    */
    this.program = null;

    /**
     * @property {array} fragmentSrc - The fragment shader.
     */
    this.fragmentSrc = [
        'precision mediump float;',
        'varying vec2 vTextureCoord;',
        'varying float vColor;',
        'uniform float alpha;',
        'uniform sampler2D uSampler;',

        'void main(void) {',
        '   gl_FragColor = texture2D(uSampler, vec2(vTextureCoord.x, vTextureCoord.y));',
        '   gl_FragColor = gl_FragColor * alpha;',
        '}'
    ];

    /**
    * @property {array} fragmentSrc - The fragment shader.
    */
    this.vertexSrc = [
        'attribute vec2 aVertexPosition;',
        'attribute vec2 aTextureCoord;',
        'attribute float aColor;',
        'uniform mat3 translationMatrix;',
        'uniform vec2 projectionVector;',
        'varying vec2 vTextureCoord;',
        'uniform vec2 offsetVector;',
        'varying float vColor;',

        'void main(void) {',
        '   vec3 v = translationMatrix * vec3(aVertexPosition, 1.0);',
        '   v -= offsetVector.xyx;',
        '   gl_Position = vec4( v.x / projectionVector.x -1.0, v.y / projectionVector.y + 1.0 , 0.0, 1.0);',
        '   vTextureCoord = aTextureCoord;',
        '   vColor = aColor;',
        '}'
    ];
};

/**
* Initialises the shader
* @method init
*
*/
PIXI.StripShader.prototype.init = function()
{

    var gl = PIXI.gl;

    var program = PIXI.compileProgram(gl, this.vertexSrc, this.fragmentSrc);
    gl.useProgram(program);

    // get and store the uniforms for the shader
    this.uSampler = gl.getUniformLocation(program, 'uSampler');
    this.projectionVector = gl.getUniformLocation(program, 'projectionVector');
    this.offsetVector = gl.getUniformLocation(program, 'offsetVector');
    this.colorAttribute = gl.getAttribLocation(program, 'aColor');
    //this.dimensions = gl.getUniformLocation(this.program, 'dimensions');

    // get and store the attributes
    this.aVertexPosition = gl.getAttribLocation(program, 'aVertexPosition');
    this.aTextureCoord = gl.getAttribLocation(program, 'aTextureCoord');

    this.translationMatrix = gl.getUniformLocation(program, 'translationMatrix');
    this.alpha = gl.getUniformLocation(program, 'alpha');

    this.program = program;
};

/**
 * @author Mat Groves http://matgroves.com/ @Doormat23
 */

/**
* @class PrimitiveShader
* @constructor
* @param gl {WebGLContext} the current WebGL drawing context
*/
PIXI.PrimitiveShader = function(gl)
{
    /**
     * @property gl
     * @type WebGLContext
     */
    this.gl = gl;

    /**
    * @property {any} program - The WebGL program.
    */
    this.program = null;

    /**
     * @property fragmentSrc
     * @type Array
     */
    this.fragmentSrc = [
        'precision mediump float;',
        'varying vec4 vColor;',

        'void main(void) {',
        '   gl_FragColor = vColor;',
        '}'
    ];

    /**
     * @property vertexSrc
     * @type Array
     */
    this.vertexSrc  = [
        'attribute vec2 aVertexPosition;',
        'attribute vec4 aColor;',
        'uniform mat3 translationMatrix;',
        'uniform vec2 projectionVector;',
        'uniform vec2 offsetVector;',
        'uniform float alpha;',
        'uniform vec3 tint;',
        'varying vec4 vColor;',

        'void main(void) {',
        '   vec3 v = translationMatrix * vec3(aVertexPosition , 1.0);',
        '   v -= offsetVector.xyx;',
        '   gl_Position = vec4( v.x / projectionVector.x -1.0, v.y / -projectionVector.y + 1.0 , 0.0, 1.0);',
        '   vColor = aColor * vec4(tint * alpha, alpha);',
        '}'
    ];

    this.init();
};

/**
* Initialises the shader
* @method init
*
*/
PIXI.PrimitiveShader.prototype.init = function()
{

    var gl = this.gl;

    var program = PIXI.compileProgram(gl, this.vertexSrc, this.fragmentSrc);
    gl.useProgram(program);

    // get and store the uniforms for the shader
    this.projectionVector = gl.getUniformLocation(program, 'projectionVector');
    this.offsetVector = gl.getUniformLocation(program, 'offsetVector');
    this.tintColor = gl.getUniformLocation(program, 'tint');


    // get and store the attributes
    this.aVertexPosition = gl.getAttribLocation(program, 'aVertexPosition');
    this.colorAttribute = gl.getAttribLocation(program, 'aColor');

    this.attributes = [this.aVertexPosition, this.colorAttribute];

    this.translationMatrix = gl.getUniformLocation(program, 'translationMatrix');
    this.alpha = gl.getUniformLocation(program, 'alpha');

    this.program = program;
};

/**
* Destroys the shader
* @method destroy
*
*/
PIXI.PrimitiveShader.prototype.destroy = function()
{
    this.gl.deleteProgram( this.program );
    this.uniforms = null;
    this.gl = null;

    this.attribute = null;
};

/**
 * @author Mat Groves http://matgroves.com/ @Doormat23
 */

/**
 * A set of functions used by the webGL renderer to draw the primitive graphics data
 *
 * @class WebGLGraphics
 * @private
 * @static
 */
PIXI.WebGLGraphics = function()
{

};

/**
 * Renders the graphics object
 *
 * @static
 * @private
 * @method renderGraphics
 * @param graphics {Graphics}
 * @param renderSession {Object}
 */
PIXI.WebGLGraphics.renderGraphics = function(graphics, renderSession)//projection, offset)
{
    var gl = renderSession.gl;
    var projection = renderSession.projection,
        offset = renderSession.offset,
        shader = renderSession.shaderManager.primitiveShader;

    if(!graphics._webGL[gl.id])graphics._webGL[gl.id] = {points:[], indices:[], lastIndex:0,
                                           buffer:gl.createBuffer(),
                                           indexBuffer:gl.createBuffer()};

    var webGL = graphics._webGL[gl.id];

    if(graphics.dirty)
    {
        graphics.dirty = false;

        if(graphics.clearDirty)
        {
            graphics.clearDirty = false;

            webGL.lastIndex = 0;
            webGL.points = [];
            webGL.indices = [];

        }

        PIXI.WebGLGraphics.updateGraphics(graphics, gl);
    }

    renderSession.shaderManager.activatePrimitiveShader();

    // This  could be speeded up for sure!

    // set the matrix transform
    gl.blendFunc(gl.ONE, gl.ONE_MINUS_SRC_ALPHA);

    gl.uniformMatrix3fv(shader.translationMatrix, false, graphics.worldTransform.toArray(true));

    gl.uniform2f(shader.projectionVector, projection.x, -projection.y);
    gl.uniform2f(shader.offsetVector, -offset.x, -offset.y);

    gl.uniform3fv(shader.tintColor, PIXI.hex2rgb(graphics.tint));

    gl.uniform1f(shader.alpha, graphics.worldAlpha);
    gl.bindBuffer(gl.ARRAY_BUFFER, webGL.buffer);

    gl.vertexAttribPointer(shader.aVertexPosition, 2, gl.FLOAT, false, 4 * 6, 0);
    gl.vertexAttribPointer(shader.colorAttribute, 4, gl.FLOAT, false,4 * 6, 2 * 4);

    // set the index buffer!
    gl.bindBuffer(gl.ELEMENT_ARRAY_BUFFER, webGL.indexBuffer);

    gl.drawElements(gl.TRIANGLE_STRIP,  webGL.indices.length, gl.UNSIGNED_SHORT, 0 );

    renderSession.shaderManager.deactivatePrimitiveShader();

    // return to default shader...
//  PIXI.activateShader(PIXI.defaultShader);
};

/**
 * Updates the graphics object
 *
 * @static
 * @private
 * @method updateGraphics
 * @param graphicsData {Graphics} The graphics object to update
 * @param gl {WebGLContext} the current WebGL drawing context
 */
PIXI.WebGLGraphics.updateGraphics = function(graphics, gl)
{
    var webGL = graphics._webGL[gl.id];
    
    for (var i = webGL.lastIndex; i < graphics.graphicsData.length; i++)
    {
        var data = graphics.graphicsData[i];

        if(data.type === PIXI.Graphics.POLY)
        {
            if(data.fill)
            {
                if(data.points.length>3)
                    PIXI.WebGLGraphics.buildPoly(data, webGL);
            }

            if(data.lineWidth > 0)
            {
                PIXI.WebGLGraphics.buildLine(data, webGL);
            }
        }
        else if(data.type === PIXI.Graphics.RECT)
        {
            PIXI.WebGLGraphics.buildRectangle(data, webGL);
        }
        else if(data.type === PIXI.Graphics.CIRC || data.type === PIXI.Graphics.ELIP)
        {
            PIXI.WebGLGraphics.buildCircle(data, webGL);
        }
    }

    webGL.lastIndex = graphics.graphicsData.length;

   

    webGL.glPoints = new Float32Array(webGL.points);

    gl.bindBuffer(gl.ARRAY_BUFFER, webGL.buffer);
    gl.bufferData(gl.ARRAY_BUFFER, webGL.glPoints, gl.STATIC_DRAW);

    webGL.glIndicies = new Uint16Array(webGL.indices);

    gl.bindBuffer(gl.ELEMENT_ARRAY_BUFFER, webGL.indexBuffer);
    gl.bufferData(gl.ELEMENT_ARRAY_BUFFER, webGL.glIndicies, gl.STATIC_DRAW);
};

/**
 * Builds a rectangle to draw
 *
 * @static
 * @private
 * @method buildRectangle
 * @param graphicsData {Graphics} The graphics object to draw TODO-Alvin
 * @param webGLData {Object}
 */
PIXI.WebGLGraphics.buildRectangle = function(graphicsData, webGLData)
{
    // --- //
    // need to convert points to a nice regular data
    //
    var rectData = graphicsData.points;
    var x = rectData[0];
    var y = rectData[1];
    var width = rectData[2];
    var height = rectData[3];


    if(graphicsData.fill)
    {
        var color = PIXI.hex2rgb(graphicsData.fillColor);
        var alpha = graphicsData.fillAlpha;

        var r = color[0] * alpha;
        var g = color[1] * alpha;
        var b = color[2] * alpha;

        var verts = webGLData.points;
        var indices = webGLData.indices;

        var vertPos = verts.length/6;

        // start
        verts.push(x, y);
        verts.push(r, g, b, alpha);

        verts.push(x + width, y);
        verts.push(r, g, b, alpha);

        verts.push(x , y + height);
        verts.push(r, g, b, alpha);

        verts.push(x + width, y + height);
        verts.push(r, g, b, alpha);

        // insert 2 dead triangles..
        indices.push(vertPos, vertPos, vertPos+1, vertPos+2, vertPos+3, vertPos+3);
    }

    if(graphicsData.lineWidth)
    {
        var tempPoints = graphicsData.points;

        graphicsData.points = [x, y,
                  x + width, y,
                  x + width, y + height,
                  x, y + height,
                  x, y];


        PIXI.WebGLGraphics.buildLine(graphicsData, webGLData);

        graphicsData.points = tempPoints;
    }
};

/**
 * Builds a circle to draw
 *
 * @static
 * @private
 * @method buildCircle
 * @param graphicsData {Graphics} The graphics object to draw
 * @param webGLData {Object}
 */
PIXI.WebGLGraphics.buildCircle = function(graphicsData, webGLData)
{
    // --- //
    // need to convert points to a nice regular data
    //
    var rectData = graphicsData.points;
    var x = rectData[0];
    var y = rectData[1];
    var width = rectData[2];
    var height = rectData[3];

    var totalSegs = 40;
    var seg = (Math.PI * 2) / totalSegs ;

    var i = 0;

    if(graphicsData.fill)
    {
        var color = PIXI.hex2rgb(graphicsData.fillColor);
        var alpha = graphicsData.fillAlpha;

        var r = color[0] * alpha;
        var g = color[1] * alpha;
        var b = color[2] * alpha;

        var verts = webGLData.points;
        var indices = webGLData.indices;

        var vecPos = verts.length/6;

        indices.push(vecPos);

        for (i = 0; i < totalSegs + 1 ; i++)
        {
            verts.push(x,y, r, g, b, alpha);

            verts.push(x + Math.sin(seg * i) * width,
                       y + Math.cos(seg * i) * height,
                       r, g, b, alpha);

            indices.push(vecPos++, vecPos++);
        }

        indices.push(vecPos-1);
    }

    if(graphicsData.lineWidth)
    {
        var tempPoints = graphicsData.points;

        graphicsData.points = [];

        for (i = 0; i < totalSegs + 1; i++)
        {
            graphicsData.points.push(x + Math.sin(seg * i) * width,
                                     y + Math.cos(seg * i) * height);
        }

        PIXI.WebGLGraphics.buildLine(graphicsData, webGLData);

        graphicsData.points = tempPoints;
    }
};

/**
 * Builds a line to draw
 *
 * @static
 * @private
 * @method buildLine
 * @param graphicsData {Graphics} The graphics object to draw TODO-Alvin
 * @param webGLData {Object}
 */
PIXI.WebGLGraphics.buildLine = function(graphicsData, webGLData)
{
    // TODO OPTIMISE!
    var i = 0;

    var points = graphicsData.points;
    if(points.length === 0)return;

    // if the line width is an odd number add 0.5 to align to a whole pixel
    if(graphicsData.lineWidth%2)
    {
        for (i = 0; i < points.length; i++) {
            points[i] += 0.5;
        }
    }

    // get first and last point.. figure out the middle!
    var firstPoint = new PIXI.Point( points[0], points[1] );
    var lastPoint = new PIXI.Point( points[points.length - 2], points[points.length - 1] );

    // if the first point is the last point - gonna have issues :)
    if(firstPoint.x === lastPoint.x && firstPoint.y === lastPoint.y)
    {
        points.pop();
        points.pop();

        lastPoint = new PIXI.Point( points[points.length - 2], points[points.length - 1] );

        var midPointX = lastPoint.x + (firstPoint.x - lastPoint.x) *0.5;
        var midPointY = lastPoint.y + (firstPoint.y - lastPoint.y) *0.5;

        points.unshift(midPointX, midPointY);
        points.push(midPointX, midPointY);
    }

    var verts = webGLData.points;
    var indices = webGLData.indices;
    var length = points.length / 2;
    var indexCount = points.length;
    var indexStart = verts.length/6;

    // DRAW the Line
    var width = graphicsData.lineWidth / 2;

    // sort color
    var color = PIXI.hex2rgb(graphicsData.lineColor);
    var alpha = graphicsData.lineAlpha;
    var r = color[0] * alpha;
    var g = color[1] * alpha;
    var b = color[2] * alpha;

    var px, py, p1x, p1y, p2x, p2y, p3x, p3y;
    var perpx, perpy, perp2x, perp2y, perp3x, perp3y;
    var a1, b1, c1, a2, b2, c2;
    var denom, pdist, dist;

    p1x = points[0];
    p1y = points[1];

    p2x = points[2];
    p2y = points[3];

    perpx = -(p1y - p2y);
    perpy =  p1x - p2x;

    dist = Math.sqrt(perpx*perpx + perpy*perpy);

    perpx /= dist;
    perpy /= dist;
    perpx *= width;
    perpy *= width;

    // start
    verts.push(p1x - perpx , p1y - perpy,
                r, g, b, alpha);

    verts.push(p1x + perpx , p1y + perpy,
                r, g, b, alpha);

    for (i = 1; i < length-1; i++)
    {
        p1x = points[(i-1)*2];
        p1y = points[(i-1)*2 + 1];

        p2x = points[(i)*2];
        p2y = points[(i)*2 + 1];

        p3x = points[(i+1)*2];
        p3y = points[(i+1)*2 + 1];

        perpx = -(p1y - p2y);
        perpy = p1x - p2x;

        dist = Math.sqrt(perpx*perpx + perpy*perpy);
        perpx /= dist;
        perpy /= dist;
        perpx *= width;
        perpy *= width;

        perp2x = -(p2y - p3y);
        perp2y = p2x - p3x;

        dist = Math.sqrt(perp2x*perp2x + perp2y*perp2y);
        perp2x /= dist;
        perp2y /= dist;
        perp2x *= width;
        perp2y *= width;

        a1 = (-perpy + p1y) - (-perpy + p2y);
        b1 = (-perpx + p2x) - (-perpx + p1x);
        c1 = (-perpx + p1x) * (-perpy + p2y) - (-perpx + p2x) * (-perpy + p1y);
        a2 = (-perp2y + p3y) - (-perp2y + p2y);
        b2 = (-perp2x + p2x) - (-perp2x + p3x);
        c2 = (-perp2x + p3x) * (-perp2y + p2y) - (-perp2x + p2x) * (-perp2y + p3y);

        denom = a1*b2 - a2*b1;

        if(Math.abs(denom) < 0.1 )
        {

            denom+=10.1;
            verts.push(p2x - perpx , p2y - perpy,
                r, g, b, alpha);

            verts.push(p2x + perpx , p2y + perpy,
                r, g, b, alpha);

            continue;
        }

        px = (b1*c2 - b2*c1)/denom;
        py = (a2*c1 - a1*c2)/denom;


        pdist = (px -p2x) * (px -p2x) + (py -p2y) + (py -p2y);


        if(pdist > 140 * 140)
        {
            perp3x = perpx - perp2x;
            perp3y = perpy - perp2y;

            dist = Math.sqrt(perp3x*perp3x + perp3y*perp3y);
            perp3x /= dist;
            perp3y /= dist;
            perp3x *= width;
            perp3y *= width;

            verts.push(p2x - perp3x, p2y -perp3y);
            verts.push(r, g, b, alpha);

            verts.push(p2x + perp3x, p2y +perp3y);
            verts.push(r, g, b, alpha);

            verts.push(p2x - perp3x, p2y -perp3y);
            verts.push(r, g, b, alpha);

            indexCount++;
        }
        else
        {

            verts.push(px , py);
            verts.push(r, g, b, alpha);

            verts.push(p2x - (px-p2x), p2y - (py - p2y));
            verts.push(r, g, b, alpha);
        }
    }

    p1x = points[(length-2)*2];
    p1y = points[(length-2)*2 + 1];

    p2x = points[(length-1)*2];
    p2y = points[(length-1)*2 + 1];

    perpx = -(p1y - p2y);
    perpy = p1x - p2x;

    dist = Math.sqrt(perpx*perpx + perpy*perpy);
    perpx /= dist;
    perpy /= dist;
    perpx *= width;
    perpy *= width;

    verts.push(p2x - perpx , p2y - perpy);
    verts.push(r, g, b, alpha);

    verts.push(p2x + perpx , p2y + perpy);
    verts.push(r, g, b, alpha);

    indices.push(indexStart);

    for (i = 0; i < indexCount; i++)
    {
        indices.push(indexStart++);
    }

    indices.push(indexStart-1);
};

/**
 * Builds a polygon to draw
 *
 * @static
 * @private
 * @method buildPoly
 * @param graphicsData {Graphics} The graphics object to draw TODO-Alvin
 * @param webGLData {Object}
 */
PIXI.WebGLGraphics.buildPoly = function(graphicsData, webGLData)
{
    var points = graphicsData.points;
    if(points.length < 6)return;

    // get first and last point.. figure out the middle!
    var verts = webGLData.points;
    var indices = webGLData.indices;

    var length = points.length / 2;

    // sort color
    var color = PIXI.hex2rgb(graphicsData.fillColor);
    var alpha = graphicsData.fillAlpha;
    var r = color[0] * alpha;
    var g = color[1] * alpha;
    var b = color[2] * alpha;

    var triangles = PIXI.PolyK.Triangulate(points);

    var vertPos = verts.length / 6;

    var i = 0;

    for (i = 0; i < triangles.length; i+=3)
    {
        indices.push(triangles[i] + vertPos);
        indices.push(triangles[i] + vertPos);
        indices.push(triangles[i+1] + vertPos);
        indices.push(triangles[i+2] +vertPos);
        indices.push(triangles[i+2] + vertPos);
    }

    for (i = 0; i < length; i++)
    {
        verts.push(points[i * 2], points[i * 2 + 1],
                   r, g, b, alpha);
    }
};

/**
 * @author Mat Groves http://matgroves.com/ @Doormat23
 */

PIXI.glContexts = []; // this is where we store the webGL contexts for easy access.

/**
 * the WebGLRenderer draws the stage and all its content onto a webGL enabled canvas. This renderer
 * should be used for browsers that support webGL. This Render works by automatically managing webGLBatch's.
 * So no need for Sprite Batch's or Sprite Cloud's
 * Dont forget to add the view to your DOM or you will not see anything :)
 *
 * @class WebGLRenderer
 * @constructor
 * @param width=0 {Number} the width of the canvas view
 * @param height=0 {Number} the height of the canvas view
 * @param view {HTMLCanvasElement} the canvas to use as a view, optional
 * @param transparent=false {Boolean} If the render view is transparent, default false
 * @param antialias=false {Boolean} sets antialias (only applicable in chrome at the moment)
 *
 */
PIXI.WebGLRenderer = function(width, height, view, transparent, antialias)
{
    if(!PIXI.defaultRenderer)PIXI.defaultRenderer = this;

    this.type = PIXI.WEBGL_RENDERER;

    // do a catch.. only 1 webGL renderer..
    /**
     * Whether the render view is transparent
     *
     * @property transparent
     * @type Boolean
     */
    this.transparent = !!transparent;

    /**
     * The width of the canvas view
     *
     * @property width
     * @type Number
     * @default 800
     */
    this.width = width || 800;

    /**
     * The height of the canvas view
     *
     * @property height
     * @type Number
     * @default 600
     */
    this.height = height || 600;

    /**
     * The canvas element that everything is drawn to
     *
     * @property view
     * @type HTMLCanvasElement
     */
    this.view = view || document.createElement( 'canvas' );
    this.view.width = this.width;
    this.view.height = this.height;

    // deal with losing context..
    // TODO-Alvin
    this.contextLost = this.handleContextLost.bind(this);
    this.contextRestoredLost = this.handleContextRestored.bind(this);
 //   console.log(this.handleContextRestored)
    this.view.addEventListener('webglcontextlost', this.contextLost, false);
    this.view.addEventListener('webglcontextrestored', this.contextRestoredLost, false);

    this.options = {
        alpha: this.transparent,
        antialias:!!antialias, // SPEED UP??
        premultipliedAlpha:!!transparent,
        stencil:true
    };

    //try 'experimental-webgl'
    try {
        this.gl = this.view.getContext('experimental-webgl',  this.options);
    } catch (e) {
        //try 'webgl'
        try {
            this.gl = this.view.getContext('webgl',  this.options);
        } catch (e2) {
            // fail, not able to get a context
            throw new Error(' This browser does not support webGL. Try using the canvas renderer' + this);
        }
    }

    var gl = this.gl;
    this.glContextId = gl.id = PIXI.WebGLRenderer.glContextId ++;

    PIXI.glContexts[this.glContextId] = gl;

    if(!PIXI.blendModesWebGL)
    {
        PIXI.blendModesWebGL = [];

        PIXI.blendModesWebGL[PIXI.blendModes.NORMAL]        = [gl.ONE,       gl.ONE_MINUS_SRC_ALPHA];
        PIXI.blendModesWebGL[PIXI.blendModes.ADD]           = [gl.SRC_ALPHA, gl.DST_ALPHA];
        PIXI.blendModesWebGL[PIXI.blendModes.MULTIPLY]      = [gl.DST_COLOR, gl.ONE_MINUS_SRC_ALPHA];
        PIXI.blendModesWebGL[PIXI.blendModes.SCREEN]        = [gl.SRC_ALPHA, gl.ONE];
        PIXI.blendModesWebGL[PIXI.blendModes.OVERLAY]       = [gl.ONE,       gl.ONE_MINUS_SRC_ALPHA];
        PIXI.blendModesWebGL[PIXI.blendModes.DARKEN]        = [gl.ONE,       gl.ONE_MINUS_SRC_ALPHA];
        PIXI.blendModesWebGL[PIXI.blendModes.LIGHTEN]       = [gl.ONE,       gl.ONE_MINUS_SRC_ALPHA];
        PIXI.blendModesWebGL[PIXI.blendModes.COLOR_DODGE]   = [gl.ONE,       gl.ONE_MINUS_SRC_ALPHA];
        PIXI.blendModesWebGL[PIXI.blendModes.COLOR_BURN]    = [gl.ONE,       gl.ONE_MINUS_SRC_ALPHA];
        PIXI.blendModesWebGL[PIXI.blendModes.HARD_LIGHT]    = [gl.ONE,       gl.ONE_MINUS_SRC_ALPHA];
        PIXI.blendModesWebGL[PIXI.blendModes.SOFT_LIGHT]    = [gl.ONE,       gl.ONE_MINUS_SRC_ALPHA];
        PIXI.blendModesWebGL[PIXI.blendModes.DIFFERENCE]    = [gl.ONE,       gl.ONE_MINUS_SRC_ALPHA];
        PIXI.blendModesWebGL[PIXI.blendModes.EXCLUSION]     = [gl.ONE,       gl.ONE_MINUS_SRC_ALPHA];
        PIXI.blendModesWebGL[PIXI.blendModes.HUE]           = [gl.ONE,       gl.ONE_MINUS_SRC_ALPHA];
        PIXI.blendModesWebGL[PIXI.blendModes.SATURATION]    = [gl.ONE,       gl.ONE_MINUS_SRC_ALPHA];
        PIXI.blendModesWebGL[PIXI.blendModes.COLOR]         = [gl.ONE,       gl.ONE_MINUS_SRC_ALPHA];
        PIXI.blendModesWebGL[PIXI.blendModes.LUMINOSITY]    = [gl.ONE,       gl.ONE_MINUS_SRC_ALPHA];
    }




    this.projection = new PIXI.Point();
    this.projection.x =  this.width/2;
    this.projection.y =  -this.height/2;

    this.offset = new PIXI.Point(0, 0);

    this.resize(this.width, this.height);
    this.contextLost = false;

    // time to create the render managers! each one focuses on managine a state in webGL
    this.shaderManager = new PIXI.WebGLShaderManager(gl);                   // deals with managing the shader programs and their attribs
    this.spriteBatch = new PIXI.WebGLSpriteBatch(gl);                       // manages the rendering of sprites
    this.maskManager = new PIXI.WebGLMaskManager(gl);                       // manages the masks using the stencil buffer
    this.filterManager = new PIXI.WebGLFilterManager(gl, this.transparent); // manages the filters

    //
    this.renderSession = {};
    this.renderSession.gl = this.gl;
    this.renderSession.drawCount = 0;
    this.renderSession.shaderManager = this.shaderManager;
    this.renderSession.maskManager = this.maskManager;
    this.renderSession.filterManager = this.filterManager;
    this.renderSession.spriteBatch = this.spriteBatch;


    gl.useProgram(this.shaderManager.defaultShader.program);

    gl.disable(gl.DEPTH_TEST);
    gl.disable(gl.CULL_FACE);

    gl.enable(gl.BLEND);
    gl.colorMask(true, true, true, this.transparent);
};

// constructor
PIXI.WebGLRenderer.prototype.constructor = PIXI.WebGLRenderer;

/**
 * Renders the stage to its webGL view
 *
 * @method render
 * @param stage {Stage} the Stage element to be rendered
 */
PIXI.WebGLRenderer.prototype.render = function(stage)
{
    if(this.contextLost)return;


    // if rendering a new stage clear the batches..
    if(this.__stage !== stage)
    {
        if(stage.interactive)stage.interactionManager.removeEvents();

        // TODO make this work
        // dont think this is needed any more?
        this.__stage = stage;
    }

    // update any textures this includes uvs and uploading them to the gpu
    PIXI.WebGLRenderer.updateTextures();

    // update the scene graph
    stage.updateTransform();

    var gl = this.gl;

    // -- Does this need to be set every frame? -- //
    //gl.colorMask(true, true, true, this.transparent);
    gl.viewport(0, 0, this.width, this.height);

    // make sure we are bound to the main frame buffer
    gl.bindFramebuffer(gl.FRAMEBUFFER, null);

    if(this.transparent)
    {
        gl.clearColor(0, 0, 0, 0);
    }
    else
    {
        gl.clearColor(stage.backgroundColorSplit[0],stage.backgroundColorSplit[1],stage.backgroundColorSplit[2], 1);
    }


    gl.clear(gl.COLOR_BUFFER_BIT);

  //  this.projection.x =  this.width/2;
    //this.projection.y =  -this.height/2;

    this.renderDisplayObject( stage, this.projection );

    // interaction
    if(stage.interactive)
    {
        //need to add some events!
        if(!stage._interactiveEventsAdded)
        {
            stage._interactiveEventsAdded = true;
            stage.interactionManager.setTarget(this);
        }
    }
    else
    {
        if(stage._interactiveEventsAdded)
        {
            stage._interactiveEventsAdded = false;
            stage.interactionManager.setTarget(this);
        }
    }

    /*
    //can simulate context loss in Chrome like so:
     this.view.onmousedown = function(ev) {
     console.dir(this.gl.getSupportedExtensions());
        var ext = (
            gl.getExtension("WEBGL_scompressed_texture_s3tc")
       // gl.getExtension("WEBGL_compressed_texture_s3tc") ||
       // gl.getExtension("MOZ_WEBGL_compressed_texture_s3tc") ||
       // gl.getExtension("WEBKIT_WEBGL_compressed_texture_s3tc")
     );
     console.dir(ext);
     var loseCtx = this.gl.getExtension("WEBGL_lose_context");
      console.log("killing context");
      loseCtx.loseContext();
     setTimeout(function() {
          console.log("restoring context...");
          loseCtx.restoreContext();
      }.bind(this), 1000);
     }.bind(this);
     */
};

/**
 * Renders a display Object
 *
 * @method renderDIsplayObject
 * @param displayObject {DisplayObject} The DisplayObject to render
 * @param projection {Point} 
 * @param buffer {Array} buffer TODO-Alvin
 */
PIXI.WebGLRenderer.prototype.renderDisplayObject = function(displayObject, projection, buffer)
{
    // reset the render session data..
    this.renderSession.drawCount = 0;
    this.renderSession.currentBlendMode = 9999;

    this.renderSession.projection = projection;
    this.renderSession.offset = this.offset;

    // start the sprite batch
    this.spriteBatch.begin(this.renderSession);

    // start the filter manager
    this.filterManager.begin(this.renderSession, buffer);

    // render the scene!
    displayObject._renderWebGL(this.renderSession);

    // finish the sprite batch
    this.spriteBatch.end();
};

/**
 * Updates the textures loaded into this webgl renderer
 *
 * @static
 * @method updateTextures
 * @private
 */
PIXI.WebGLRenderer.updateTextures = function()
{
    var i = 0;

    //TODO break this out into a texture manager...
    //for (i = 0; i < PIXI.texturesToUpdate.length; i++)
    //    PIXI.WebGLRenderer.updateTexture(PIXI.texturesToUpdate[i]);


    for (i=0; i < PIXI.Texture.frameUpdates.length; i++)
        PIXI.WebGLRenderer.updateTextureFrame(PIXI.Texture.frameUpdates[i]);

    for (i = 0; i < PIXI.texturesToDestroy.length; i++)
        PIXI.WebGLRenderer.destroyTexture(PIXI.texturesToDestroy[i]);

    PIXI.texturesToUpdate.length = 0;
    PIXI.texturesToDestroy.length = 0;
    PIXI.Texture.frameUpdates.length = 0;
};

/**
 * Destroys a loaded webgl texture
 *
 * @method destroyTexture
 * @param texture {Texture} The texture to update
 * @private
 */
PIXI.WebGLRenderer.destroyTexture = function(texture)
{
    //TODO break this out into a texture manager...

    for (var i = texture._glTextures.length - 1; i >= 0; i--)
    {
        var glTexture = texture._glTextures[i];
        var gl = PIXI.glContexts[i];

        if(gl && glTexture)
        {
            gl.deleteTexture(glTexture);
        }
    }

    texture._glTextures.length = 0;
};

/**
 * TODO-Alvin
 *
 * @method updateTextureFrame
 * @param texture {Texture} The texture to update the frame from
 * @private
 */
PIXI.WebGLRenderer.updateTextureFrame = function(texture)
{
    texture.updateFrame = false;

    // now set the uvs. Figured that the uv data sits with a texture rather than a sprite.
    // so uv data is stored on the texture itself
    texture._updateWebGLuvs();
};

/**
 * resizes the webGL view to the specified width and height
 *
 * @method resize
 * @param width {Number} the new width of the webGL view
 * @param height {Number} the new height of the webGL view
 */
PIXI.WebGLRenderer.prototype.resize = function(width, height)
{
    this.width = width;
    this.height = height;

    this.view.width = width;
    this.view.height = height;

    this.gl.viewport(0, 0, this.width, this.height);

    this.projection.x =  this.width/2;
    this.projection.y =  -this.height/2;
};

/**
 * Creates a WebGL texture
 *
 * @method createWebGLTexture
 * @param texture {Texture} the texture to render
 * @param gl {webglContext} the WebGL context
 * @static
 */
PIXI.createWebGLTexture = function(texture, gl)
{


    if(texture.hasLoaded)
    {
        texture._glTextures[gl.id] = gl.createTexture();

        gl.bindTexture(gl.TEXTURE_2D, texture._glTextures[gl.id]);
        gl.pixelStorei(gl.UNPACK_PREMULTIPLY_ALPHA_WEBGL, true);

        gl.texImage2D(gl.TEXTURE_2D, 0, gl.RGBA, gl.RGBA, gl.UNSIGNED_BYTE, texture.source);
        gl.texParameteri(gl.TEXTURE_2D, gl.TEXTURE_MAG_FILTER, texture.scaleMode === PIXI.scaleModes.LINEAR ? gl.LINEAR : gl.NEAREST);
        gl.texParameteri(gl.TEXTURE_2D, gl.TEXTURE_MIN_FILTER, texture.scaleMode === PIXI.scaleModes.LINEAR ? gl.LINEAR : gl.NEAREST);

        // reguler...

        if(!texture._powerOf2)
        {
            gl.texParameteri(gl.TEXTURE_2D, gl.TEXTURE_WRAP_S, gl.CLAMP_TO_EDGE);
            gl.texParameteri(gl.TEXTURE_2D, gl.TEXTURE_WRAP_T, gl.CLAMP_TO_EDGE);
        }
        else
        {
            gl.texParameteri(gl.TEXTURE_2D, gl.TEXTURE_WRAP_S, gl.REPEAT);
            gl.texParameteri(gl.TEXTURE_2D, gl.TEXTURE_WRAP_T, gl.REPEAT);
        }

        gl.bindTexture(gl.TEXTURE_2D, null);
    }

    return  texture._glTextures[gl.id];
};

/**
 * Updates a WebGL texture
 *
 * @method updateWebGLTexture
 * @param texture {Texture} the texture to update
 * @param gl {webglContext} the WebGL context
 * @private
 */
PIXI.updateWebGLTexture = function(texture, gl)
{
    if( texture._glTextures[gl.id] )
    {
        gl.bindTexture(gl.TEXTURE_2D, texture._glTextures[gl.id]);
        gl.pixelStorei(gl.UNPACK_PREMULTIPLY_ALPHA_WEBGL, true);

        gl.texImage2D(gl.TEXTURE_2D, 0, gl.RGBA, gl.RGBA, gl.UNSIGNED_BYTE, texture.source);
        gl.texParameteri(gl.TEXTURE_2D, gl.TEXTURE_MAG_FILTER, texture.scaleMode === PIXI.scaleModes.LINEAR ? gl.LINEAR : gl.NEAREST);
        gl.texParameteri(gl.TEXTURE_2D, gl.TEXTURE_MIN_FILTER, texture.scaleMode === PIXI.scaleModes.LINEAR ? gl.LINEAR : gl.NEAREST);

        // reguler...

        if(!texture._powerOf2)
        {
            gl.texParameteri(gl.TEXTURE_2D, gl.TEXTURE_WRAP_S, gl.CLAMP_TO_EDGE);
            gl.texParameteri(gl.TEXTURE_2D, gl.TEXTURE_WRAP_T, gl.CLAMP_TO_EDGE);
        }
        else
        {
            gl.texParameteri(gl.TEXTURE_2D, gl.TEXTURE_WRAP_S, gl.REPEAT);
            gl.texParameteri(gl.TEXTURE_2D, gl.TEXTURE_WRAP_T, gl.REPEAT);
        }

        gl.bindTexture(gl.TEXTURE_2D, null);
    }
    
};

/**
 * Handles a lost webgl context
 *
 * @method handleContextLost
 * @param event {Event}
 * @private
 */
PIXI.WebGLRenderer.prototype.handleContextLost = function(event)
{
    event.preventDefault();
    this.contextLost = true;
};

/**
 * Handles a restored webgl context
 *
 * @method handleContextRestored
 * @param event {Event}
 * @private
 */
PIXI.WebGLRenderer.prototype.handleContextRestored = function()
{

    //try 'experimental-webgl'
    try {
        this.gl = this.view.getContext('experimental-webgl',  this.options);
    } catch (e) {
        //try 'webgl'
        try {
            this.gl = this.view.getContext('webgl',  this.options);
        } catch (e2) {
            // fail, not able to get a context
            throw new Error(' This browser does not support webGL. Try using the canvas renderer' + this);
        }
    }

    var gl = this.gl;
    gl.id = PIXI.WebGLRenderer.glContextId ++;



    // need to set the context...
    this.shaderManager.setContext(gl);
    this.spriteBatch.setContext(gl);
    this.maskManager.setContext(gl);
    this.filterManager.setContext(gl);


    this.renderSession.gl = this.gl;

    gl.disable(gl.DEPTH_TEST);
    gl.disable(gl.CULL_FACE);

    gl.enable(gl.BLEND);
    gl.colorMask(true, true, true, this.transparent);

    this.gl.viewport(0, 0, this.width, this.height);

    for(var key in PIXI.TextureCache)
    {
        var texture = PIXI.TextureCache[key].baseTexture;
        texture._glTextures = [];
    }

    /**
     * Whether the context was lost 
     * @property contextLost
     * @type Boolean
     */
    this.contextLost = false;

};

/**
 * Destroy TODO-Alvin
 *
 * @method destroy
 */
PIXI.WebGLRenderer.prototype.destroy = function()
{

    // deal with losing context..
    
    // remove listeners
    this.view.removeEventListener('webglcontextlost', this.contextLost);
    this.view.removeEventListener('webglcontextrestored', this.contextRestoredLost);

    PIXI.glContexts[this.glContextId] = null;

    this.projection = null;
    this.offset = null;

    // time to create the render managers! each one focuses on managine a state in webGL
    this.shaderManager.destroy();
    this.spriteBatch.destroy();
    this.maskManager.destroy();
    this.filterManager.destroy();

    this.shaderManager = null;
    this.spriteBatch = null;
    this.maskManager = null;
    this.filterManager = null;
    
    this.gl = null;
    //
    this.renderSession = null;
};


PIXI.WebGLRenderer.glContextId = 0;

/**
 * @author Mat Groves http://matgroves.com/ @Doormat23
 */
 

/**
* @class WebGLMaskManager
* @constructor
* @param gl {WebGLContext} the current WebGL drawing context
* @private
*/
PIXI.WebGLMaskManager = function(gl)
{
    this.maskStack = [];
    this.maskPosition = 0;

    this.setContext(gl);
};

/**
* Sets the drawing context to the one given in parameter
* @method setContext 
* @param gl {WebGLContext} the current WebGL drawing context
*/
PIXI.WebGLMaskManager.prototype.setContext = function(gl)
{
    this.gl = gl;
};

/**
* Applies the Mask and adds it to the current filter stack
* @method pushMask
* @param maskData {Array}
* @param renderSession {RenderSession}
*/
PIXI.WebGLMaskManager.prototype.pushMask = function(maskData, renderSession)
{
    var gl = this.gl;

    if(this.maskStack.length === 0)
    {
        gl.enable(gl.STENCIL_TEST);
        gl.stencilFunc(gl.ALWAYS,1,1);
    }
    
  //  maskData.visible = false;

    this.maskStack.push(maskData);
    
    gl.colorMask(false, false, false, true);
    gl.stencilOp(gl.KEEP,gl.KEEP,gl.INCR);

    PIXI.WebGLGraphics.renderGraphics(maskData, renderSession);

    gl.colorMask(true, true, true, true);
    gl.stencilFunc(gl.NOTEQUAL,0, this.maskStack.length);
    gl.stencilOp(gl.KEEP,gl.KEEP,gl.KEEP);
};

/**
* Removes the last filter from the filter stack and doesn't return it
* @method popMask
*
* @param renderSession {RenderSession} TODO-Alvin
*/
PIXI.WebGLMaskManager.prototype.popMask = function(renderSession)
{
    var gl = this.gl;

    var maskData = this.maskStack.pop();

    if(maskData)
    {
        gl.colorMask(false, false, false, false);

        //gl.stencilFunc(gl.ALWAYS,1,1);
        gl.stencilOp(gl.KEEP,gl.KEEP,gl.DECR);

        PIXI.WebGLGraphics.renderGraphics(maskData, renderSession);

        gl.colorMask(true, true, true, true);
        gl.stencilFunc(gl.NOTEQUAL,0,this.maskStack.length);
        gl.stencilOp(gl.KEEP,gl.KEEP,gl.KEEP);
    }
   
    if(this.maskStack.length === 0)gl.disable(gl.STENCIL_TEST);
};

/**
* TODO-Alvin
* @method destroy
*/
PIXI.WebGLMaskManager.prototype.destroy = function()
{
    this.maskStack = null;
    this.gl = null;
};
/**
 * @author Mat Groves http://matgroves.com/ @Doormat23
 */

/**
* @class WebGLShaderManager
* @constructor
* @param gl {WebGLContext} the current WebGL drawing context
* @private
*/
PIXI.WebGLShaderManager = function(gl)
{

    this.maxAttibs = 10;
    this.attribState = [];
    this.tempAttribState = [];

    for (var i = 0; i < this.maxAttibs; i++) {
        this.attribState[i] = false;
    }

    this.setContext(gl);
    // the final one is used for the rendering strips
    //this.stripShader = new PIXI.StripShader(gl);
};


/**
* Initialises the context and the properties
* @method setContext 
* @param gl {WebGLContext} the current WebGL drawing context
* @param transparent {Boolean} Whether or not the drawing context should be transparent
*/
PIXI.WebGLShaderManager.prototype.setContext = function(gl)
{
    this.gl = gl;
    
    // the next one is used for rendering primatives
    this.primitiveShader = new PIXI.PrimitiveShader(gl);

    // this shader is used for the default sprite rendering
    this.defaultShader = new PIXI.PixiShader(gl);

    // this shader is used for the fast sprite rendering
    this.fastShader = new PIXI.PixiFastShader(gl);


    this.activateShader(this.defaultShader);
};


/**
* Initialises the context and the properties
* @method setAttribs
* @param attribs {Array} TODO-Alvin
*/
PIXI.WebGLShaderManager.prototype.setAttribs = function(attribs)
{
    // reset temp state

    var i;

    for (i = 0; i < this.tempAttribState.length; i++)
    {
        this.tempAttribState[i] = false;
    }

    // set the new attribs
    for (i = 0; i < attribs.length; i++)
    {
        var attribId = attribs[i];
        this.tempAttribState[attribId] = true;
    }

    var gl = this.gl;

    for (i = 0; i < this.attribState.length; i++)
    {

        if(this.attribState[i] !== this.tempAttribState[i])
        {
            this.attribState[i] = this.tempAttribState[i];

            if(this.tempAttribState[i])
            {
                gl.enableVertexAttribArray(i);
            }
            else
            {
                gl.disableVertexAttribArray(i);
            }
        }
    }

  //  console.log(this.tempAttribState)
};

/**
* TODO-Alvin
* @method activateShader
* @param shader {Object} the shader that is going to be activated
*/
PIXI.WebGLShaderManager.prototype.activateShader = function(shader)
{
    //if(this.currentShader == shader)return;

    this.currentShader = shader;
 //  console.log(shader.program)
    this.gl.useProgram(shader.program);
    this.setAttribs(shader.attributes);

   // console.log(shader.attributes)
  
};

/**
* Triggers the primitive shader
* @method activatePrimitiveShader
*/
PIXI.WebGLShaderManager.prototype.activatePrimitiveShader = function()
{
    var gl = this.gl;

    gl.useProgram(this.primitiveShader.program);

    this.setAttribs(this.primitiveShader.attributes);
    
};

/**
* Disable the primitive shader
* @method deactivatePrimitiveShader
*/
PIXI.WebGLShaderManager.prototype.deactivatePrimitiveShader = function()
{
    var gl = this.gl;

    gl.useProgram(this.defaultShader.program);

    this.setAttribs(this.defaultShader.attributes);
};

/**
* Destroys
* @method destroy
*/
PIXI.WebGLShaderManager.prototype.destroy = function()
{
    this.attribState = null;

    this.tempAttribState = null;

    this.primitiveShader.destroy();

    this.defaultShader.destroy();

    this.fastShader.destroy();

    this.gl = null;
};


/**
 * @author Mat Groves
 * 
 * Big thanks to the very clever Matt DesLauriers <mattdesl> https://github.com/mattdesl/
 * for creating the original pixi version!
 *
 * Heavily inspired by LibGDX's WebGLSpriteBatch:
 * https://github.com/libgdx/libgdx/blob/master/gdx/src/com/badlogic/gdx/graphics/g2d/WebGLSpriteBatch.java
 */

 /**
 *
 * @class WebGLSpriteBatch
 * @private
 * @constructor
 * @param gl {WebGLContext} the current WebGL drawing context
 *
 */
PIXI.WebGLSpriteBatch = function(gl)
{

    /**
     * TODO-Alvin
     *
     * @property vertSize
     * @type Number
     */
    this.vertSize = 6;

    /**
     * TODO-Alvin
     * @property size
     * @type Number
     */
    this.size = 10000;//Math.pow(2, 16) /  this.vertSize;

 //   console.log(this.size);
    //the total number of floats in our batch
    var numVerts = this.size * 4 *  this.vertSize;
    //the total number of indices in our batch
    var numIndices = this.size * 6;

    //vertex data

    /**
    * Holds the vertices
    *
    * @property vertices
    * @type Float32Array
    */
    this.vertices = new Float32Array(numVerts);

    //index data
    /**
     * Holds the indices
     *
     * @property indices
     * @type Uint16Array
     */
    this.indices = new Uint16Array(numIndices);
    
    this.lastIndexCount = 0;

    for (var i=0, j=0; i < numIndices; i += 6, j += 4)
    {
        this.indices[i + 0] = j + 0;
        this.indices[i + 1] = j + 1;
        this.indices[i + 2] = j + 2;
        this.indices[i + 3] = j + 0;
        this.indices[i + 4] = j + 2;
        this.indices[i + 5] = j + 3;
    }


    this.drawing = false;
    this.currentBatchSize = 0;
    this.currentBaseTexture = null;
    
    this.setContext(gl);
};

/**
* 
* @method setContext
*
* @param gl {WebGLContext} the current WebGL drawing context
*/
PIXI.WebGLSpriteBatch.prototype.setContext = function(gl)
{
    this.gl = gl;

    // create a couple of buffers
    this.vertexBuffer = gl.createBuffer();
    this.indexBuffer = gl.createBuffer();

    // 65535 is max index, so 65535 / 6 = 10922.


    //upload the index data
    gl.bindBuffer(gl.ELEMENT_ARRAY_BUFFER, this.indexBuffer);
    gl.bufferData(gl.ELEMENT_ARRAY_BUFFER, this.indices, gl.STATIC_DRAW);

    gl.bindBuffer(gl.ARRAY_BUFFER, this.vertexBuffer);
    gl.bufferData(gl.ARRAY_BUFFER, this.vertices, gl.DYNAMIC_DRAW);

    this.currentBlendMode = 99999;
};

/**
* 
* @method begin
*
* @param renderSession {RenderSession} the RenderSession
*/
PIXI.WebGLSpriteBatch.prototype.begin = function(renderSession)
{
    this.renderSession = renderSession;
    this.shader = this.renderSession.shaderManager.defaultShader;

    this.start();
};

/**
* 
* @method end
*
*/
PIXI.WebGLSpriteBatch.prototype.end = function()
{
    this.flush();
};

/**
* 
* @method render
* 
* @param sprite {Sprite} the sprite to render TODO-Alvin
*/
PIXI.WebGLSpriteBatch.prototype.render = function(sprite)
{
    // check texture..
    if(sprite.texture.baseTexture !== this.currentBaseTexture || this.currentBatchSize >= this.size)
    {
        this.flush();
        this.currentBaseTexture = sprite.texture.baseTexture;
    }


    // check blend mode
    if(sprite.blendMode !== this.currentBlendMode)
    {
        this.setBlendMode(sprite.blendMode);
    }

    // get the uvs for the texture
    var uvs = sprite._uvs || sprite.texture._uvs;
    // if the uvs have not updated then no point rendering just yet!
    if(!uvs)return;

    // get the sprites current alpha
    var alpha = sprite.worldAlpha;
    var tint = sprite.tint;

    var  verticies = this.vertices;

    var width = sprite.texture.frame.width;
    var height = sprite.texture.frame.height;

    // TODO trim??
    var aX = sprite.anchor.x;
    var aY = sprite.anchor.y;

    var w0, w1, h0, h1;
        
    if (sprite.texture.trim)
    {
        // if the sprite is trimmed then we need to add the extra space before transforming the sprite coords..
        var trim = sprite.texture.trim;

        w1 = trim.x - aX * trim.width;
        w0 = w1 + width;

        h1 = trim.y - aY * trim.height;
        h0 = h1 + height;
    }
    else
    {
        w0 = (width ) * (1-aX);
        w1 = (width ) * -aX;

        h0 = height * (1-aY);
        h1 = height * -aY;
    }

    var index = this.currentBatchSize * 4 * this.vertSize;

    var worldTransform = sprite.worldTransform;//.toArray();

    var a = worldTransform.a;//[0];
    var b = worldTransform.c;//[3];
    var c = worldTransform.b;//[1];
    var d = worldTransform.d;//[4];
    var tx = worldTransform.tx;//[2];
    var ty = worldTransform.ty;///[5];

    // xy
    verticies[index++] = a * w1 + c * h1 + tx;
    verticies[index++] = d * h1 + b * w1 + ty;
    // uv
    verticies[index++] = uvs.x0;
    verticies[index++] = uvs.y0;
    // color
    verticies[index++] = alpha;
    verticies[index++] = tint;

    // xy
    verticies[index++] = a * w0 + c * h1 + tx;
    verticies[index++] = d * h1 + b * w0 + ty;
    // uv
    verticies[index++] = uvs.x1;
    verticies[index++] = uvs.y1;
    // color
    verticies[index++] = alpha;
    verticies[index++] = tint;

    // xy
    verticies[index++] = a * w0 + c * h0 + tx;
    verticies[index++] = d * h0 + b * w0 + ty;
    // uv
    verticies[index++] = uvs.x2;
    verticies[index++] = uvs.y2;
    // color
    verticies[index++] = alpha;
    verticies[index++] = tint;

    // xy
    verticies[index++] = a * w1 + c * h0 + tx;
    verticies[index++] = d * h0 + b * w1 + ty;
    // uv
    verticies[index++] = uvs.x3;
    verticies[index++] = uvs.y3;
    // color
    verticies[index++] = alpha;
    verticies[index++] = tint;
    
    // increment the batchsize
    this.currentBatchSize++;


};

/**
* 
* @method renderTilingSprite
* 
* @param sprite {TilingSprite} the sprite to render TODO-Alvin
*/
PIXI.WebGLSpriteBatch.prototype.renderTilingSprite = function(tilingSprite)
{
    var texture = tilingSprite.tilingTexture;

    if(texture.baseTexture !== this.currentBaseTexture || this.currentBatchSize >= this.size)
    {
        this.flush();
        this.currentBaseTexture = texture.baseTexture;
    }

     // check blend mode
    if(tilingSprite.blendMode !== this.currentBlendMode)
    {
        this.setBlendMode(tilingSprite.blendMode);
    }

     // set the textures uvs temporarily
    // TODO create a separate texture so that we can tile part of a texture

    if(!tilingSprite._uvs)tilingSprite._uvs = new Float32Array(8);

    var uvs = tilingSprite._uvs;

    tilingSprite.tilePosition.x %= texture.baseTexture.width;
    tilingSprite.tilePosition.y %= texture.baseTexture.height;

    var offsetX =  tilingSprite.tilePosition.x/texture.baseTexture.width;
    var offsetY =  tilingSprite.tilePosition.y/texture.baseTexture.height;

    var scaleX =  (tilingSprite.width / texture.baseTexture.width)  / (tilingSprite.tileScale.x * tilingSprite.tileScaleOffset.x);
    var scaleY =  (tilingSprite.height / texture.baseTexture.height) / (tilingSprite.tileScale.y * tilingSprite.tileScaleOffset.y);

    uvs.x0 = 0 - offsetX;
    uvs.y0 = 0 - offsetY;

    uvs.x1 = (1 * scaleX) - offsetX;
    uvs.y1 = 0 - offsetY;

    uvs.x2 = (1 * scaleX) - offsetX;
    uvs.y2 = (1 * scaleY) - offsetY;

    uvs.x3 = 0 - offsetX;
    uvs.y3 = (1 *scaleY) - offsetY;

   
    // get the tilingSprites current alpha
    var alpha = tilingSprite.worldAlpha;
    var tint = tilingSprite.tint;

    var  verticies = this.vertices;

    var width = tilingSprite.width;
    var height = tilingSprite.height;

    // TODO trim??
    var aX = tilingSprite.anchor.x; // - tilingSprite.texture.trim.x
    var aY = tilingSprite.anchor.y; //- tilingSprite.texture.trim.y
    var w0 = width * (1-aX);
    var w1 = width * -aX;

    var h0 = height * (1-aY);
    var h1 = height * -aY;

    var index = this.currentBatchSize * 4 * this.vertSize;

    var worldTransform = tilingSprite.worldTransform;

    var a = worldTransform.a;//[0];
    var b = worldTransform.c;//[3];
    var c = worldTransform.b;//[1];
    var d = worldTransform.d;//[4];
    var tx = worldTransform.tx;//[2];
    var ty = worldTransform.ty;///[5];

    // xy
    verticies[index++] = a * w1 + c * h1 + tx;
    verticies[index++] = d * h1 + b * w1 + ty;
    // uv
    verticies[index++] = uvs.x0;
    verticies[index++] = uvs.y0;
    // color
    verticies[index++] = alpha;
    verticies[index++] = tint;

    // xy
    verticies[index++] = a * w0 + c * h1 + tx;
    verticies[index++] = d * h1 + b * w0 + ty;
    // uv
    verticies[index++] = uvs.x1;
    verticies[index++] = uvs.y1;
    // color
    verticies[index++] = alpha;
    verticies[index++] = tint;
    
    // xy
    verticies[index++] = a * w0 + c * h0 + tx;
    verticies[index++] = d * h0 + b * w0 + ty;
    // uv
    verticies[index++] = uvs.x2;
    verticies[index++] = uvs.y2;
    // color
    verticies[index++] = alpha;
    verticies[index++] = tint;

    // xy
    verticies[index++] = a * w1 + c * h0 + tx;
    verticies[index++] = d * h0 + b * w1 + ty;
    // uv
    verticies[index++] = uvs.x3;
    verticies[index++] = uvs.y3;
    // color
    verticies[index++] = alpha;
    verticies[index++] = tint;

    // increment the batchs
    this.currentBatchSize++;
};


/**
* 
*
* @method flush TODO-Alvin
* 
*/
PIXI.WebGLSpriteBatch.prototype.flush = function()
{
    // If the batch is length 0 then return as there is nothing to draw
    if (this.currentBatchSize===0)return;

    var gl = this.gl;
    
    // bind the current texture
    gl.bindTexture(gl.TEXTURE_2D, this.currentBaseTexture._glTextures[gl.id] || PIXI.createWebGLTexture(this.currentBaseTexture, gl));

    // upload the verts to the buffer
    
    if(this.currentBatchSize > ( this.size * 0.5 ) )
    {
        gl.bufferSubData(gl.ARRAY_BUFFER, 0, this.vertices);
    }
    else
    {
        var view = this.vertices.subarray(0, this.currentBatchSize * 4 * this.vertSize);

        gl.bufferSubData(gl.ARRAY_BUFFER, 0, view);
    }

   // var view = this.vertices.subarray(0, this.currentBatchSize * 4 * this.vertSize);
    //gl.bufferSubData(gl.ARRAY_BUFFER, 0, view);
    
    // now draw those suckas!
    gl.drawElements(gl.TRIANGLES, this.currentBatchSize * 6, gl.UNSIGNED_SHORT, 0);
   
    // then reset the batch!
    this.currentBatchSize = 0;

    // increment the draw count
    this.renderSession.drawCount++;
};

/**
* 
* @method stop
*
*/
PIXI.WebGLSpriteBatch.prototype.stop = function()
{
    this.flush();
};

/**
* 
* @method start
*
*/
PIXI.WebGLSpriteBatch.prototype.start = function()
{
    var gl = this.gl;

    // bind the main texture
    gl.activeTexture(gl.TEXTURE0);

    // bind the buffers
    gl.bindBuffer(gl.ARRAY_BUFFER, this.vertexBuffer);
    gl.bindBuffer(gl.ELEMENT_ARRAY_BUFFER, this.indexBuffer);

    // set the projection
    var projection = this.renderSession.projection;
    gl.uniform2f(this.shader.projectionVector, projection.x, projection.y);

    // set the pointers
    var stride =  this.vertSize * 4;
    gl.vertexAttribPointer(this.shader.aVertexPosition, 2, gl.FLOAT, false, stride, 0);
    gl.vertexAttribPointer(this.shader.aTextureCoord, 2, gl.FLOAT, false, stride, 2 * 4);
    gl.vertexAttribPointer(this.shader.colorAttribute, 2, gl.FLOAT, false, stride, 4 * 4);

    // set the blend mode..
    if(this.currentBlendMode !== PIXI.blendModes.NORMAL)
    {
        this.setBlendMode(PIXI.blendModes.NORMAL);
    }
};

/**
* 
* @method setBlendMode 
*
* @param blendMode {Number} the blendMode, should be a Pixi const, such as PIXI.BlendModes.ADD
* TODO-Alvin
*/
PIXI.WebGLSpriteBatch.prototype.setBlendMode = function(blendMode)
{
    this.flush();

    this.currentBlendMode = blendMode;
    
    var blendModeWebGL = PIXI.blendModesWebGL[this.currentBlendMode];
    this.gl.blendFunc(blendModeWebGL[0], blendModeWebGL[1]);
};

/**
* Destroys the SpriteBatch
* @method destroy
*/
PIXI.WebGLSpriteBatch.prototype.destroy = function()
{

    this.vertices = null;
    this.indices = null;
    
    this.gl.deleteBuffer( this.vertexBuffer );
    this.gl.deleteBuffer( this.indexBuffer );
    
    this.currentBaseTexture = null;
    
    this.gl = null;
};


/**
 * @author Mat Groves
 * 
 * Big thanks to the very clever Matt DesLauriers <mattdesl> https://github.com/mattdesl/
 * for creating the original pixi version!
 *
 * Heavily inspired by LibGDX's WebGLSpriteBatch:
 * https://github.com/libgdx/libgdx/blob/master/gdx/src/com/badlogic/gdx/graphics/g2d/WebGLSpriteBatch.java
 */

PIXI.WebGLFastSpriteBatch = function(gl)
{
   

    this.vertSize = 10;
    this.maxSize = 6000;//Math.pow(2, 16) /  this.vertSize;
    this.size = this.maxSize;

 //   console.log(this.size);
    //the total number of floats in our batch
    var numVerts = this.size * 4 *  this.vertSize;
    //the total number of indices in our batch
    var numIndices = this.maxSize * 6;

     //vertex data
    this.vertices = new Float32Array(numVerts);
    //index data
    this.indices = new Uint16Array(numIndices);
    
    this.vertexBuffer = null;
    this.indexBuffer = null;

    this.lastIndexCount = 0;

    for (var i=0, j=0; i < numIndices; i += 6, j += 4)
    {
        this.indices[i + 0] = j + 0;
        this.indices[i + 1] = j + 1;
        this.indices[i + 2] = j + 2;
        this.indices[i + 3] = j + 0;
        this.indices[i + 4] = j + 2;
        this.indices[i + 5] = j + 3;
    }

    this.drawing = false;
    this.currentBatchSize = 0;
    this.currentBaseTexture = null;
   
    this.currentBlendMode = 0;
    this.renderSession = null;
    

    this.shader = null;

    this.matrix = null;

    this.setContext(gl);
};

PIXI.WebGLFastSpriteBatch.prototype.setContext = function(gl)
{
    this.gl = gl;

    // create a couple of buffers
    this.vertexBuffer = gl.createBuffer();
    this.indexBuffer = gl.createBuffer();

    // 65535 is max index, so 65535 / 6 = 10922.


    //upload the index data
    gl.bindBuffer(gl.ELEMENT_ARRAY_BUFFER, this.indexBuffer);
    gl.bufferData(gl.ELEMENT_ARRAY_BUFFER, this.indices, gl.STATIC_DRAW);

    gl.bindBuffer(gl.ARRAY_BUFFER, this.vertexBuffer);
    gl.bufferData(gl.ARRAY_BUFFER, this.vertices, gl.DYNAMIC_DRAW);

    this.currentBlendMode = 99999;
};

PIXI.WebGLFastSpriteBatch.prototype.begin = function(spriteBatch, renderSession)
{
    this.renderSession = renderSession;
    this.shader = this.renderSession.shaderManager.fastShader;

    this.matrix = spriteBatch.worldTransform.toArray(true);

   // console.log(this.tempMatrix)
    this.start();
};

PIXI.WebGLFastSpriteBatch.prototype.end = function()
{
    this.flush();
};


PIXI.WebGLFastSpriteBatch.prototype.render = function(spriteBatch)
{

    var children = spriteBatch.children;
    var sprite = children[0];

    // if the uvs have not updated then no point rendering just yet!
    
    // check texture.
    if(!sprite.texture._uvs)return;
   
    this.currentBaseTexture = sprite.texture.baseTexture;
    // check blend mode
    if(sprite.blendMode !== this.currentBlendMode)
    {
        this.setBlendMode(sprite.blendMode);
    }
    
    for(var i=0,j= children.length; i<j; i++)
    {
        this.renderSprite(children[i]);
    }

    this.flush();
};

PIXI.WebGLFastSpriteBatch.prototype.renderSprite = function(sprite)
{
    //sprite = children[i];
    
    // TODO trim??
    if(sprite.texture.baseTexture !== this.currentBaseTexture)
    {
        this.flush();
        this.currentBaseTexture = sprite.texture.baseTexture;
        
        if(!sprite.texture._uvs)return;
    }

    var uvs, verticies = this.vertices, width, height, w0, w1, h0, h1, index;

    uvs = sprite.texture._uvs;


    width = sprite.texture.frame.width;
    height = sprite.texture.frame.height;

    if (sprite.texture.trim)
    {
        // if the sprite is trimmed then we need to add the extra space before transforming the sprite coords..
        var trim = sprite.texture.trim;

        w1 = trim.x - sprite.anchor.x * trim.width;
        w0 = w1 + sprite.texture.frame.width;

        h1 = trim.y - sprite.anchor.y * trim.height;
        h0 = h1 + sprite.texture.frame.height;
    }
    else
    {
        w0 = (sprite.texture.frame.width ) * (1-sprite.anchor.x);
        w1 = (sprite.texture.frame.width ) * -sprite.anchor.x;

        h0 = sprite.texture.frame.height * (1-sprite.anchor.y);
        h1 = sprite.texture.frame.height * -sprite.anchor.y;
    }

    index = this.currentBatchSize * 4 * this.vertSize;

    // xy
    verticies[index++] = w1;
    verticies[index++] = h1;

    verticies[index++] = sprite.position.x;
    verticies[index++] = sprite.position.y;

    //scale
    verticies[index++] = sprite.scale.x;
    verticies[index++] = sprite.scale.y;

    //rotation
    verticies[index++] = sprite.rotation;

    // uv
    verticies[index++] = uvs.x0;
    verticies[index++] = uvs.y1;
    // color
    verticies[index++] = sprite.alpha;
 

    // xy
    verticies[index++] = w0;
    verticies[index++] = h1;

    verticies[index++] = sprite.position.x;
    verticies[index++] = sprite.position.y;

    //scale
    verticies[index++] = sprite.scale.x;
    verticies[index++] = sprite.scale.y;

     //rotation
    verticies[index++] = sprite.rotation;

    // uv
    verticies[index++] = uvs.x1;
    verticies[index++] = uvs.y1;
    // color
    verticies[index++] = sprite.alpha;
  

    // xy
    verticies[index++] = w0;
    verticies[index++] = h0;

    verticies[index++] = sprite.position.x;
    verticies[index++] = sprite.position.y;

    //scale
    verticies[index++] = sprite.scale.x;
    verticies[index++] = sprite.scale.y;

     //rotation
    verticies[index++] = sprite.rotation;

    // uv
    verticies[index++] = uvs.x2;
    verticies[index++] = uvs.y2;
    // color
    verticies[index++] = sprite.alpha;
 



    // xy
    verticies[index++] = w1;
    verticies[index++] = h0;

    verticies[index++] = sprite.position.x;
    verticies[index++] = sprite.position.y;

    //scale
    verticies[index++] = sprite.scale.x;
    verticies[index++] = sprite.scale.y;

     //rotation
    verticies[index++] = sprite.rotation;

    // uv
    verticies[index++] = uvs.x3;
    verticies[index++] = uvs.y3;
    // color
    verticies[index++] = sprite.alpha;

    // increment the batchs
    this.currentBatchSize++;

    if(this.currentBatchSize >= this.size)
    {
        this.flush();
    }
};

PIXI.WebGLFastSpriteBatch.prototype.flush = function()
{

    // If the batch is length 0 then return as there is nothing to draw
    if (this.currentBatchSize===0)return;

    var gl = this.gl;
    
    // bind the current texture

    if(!this.currentBaseTexture._glTextures[gl.id])PIXI.createWebGLTexture(this.currentBaseTexture, gl);

    gl.bindTexture(gl.TEXTURE_2D, this.currentBaseTexture._glTextures[gl.id]);// || PIXI.createWebGLTexture(this.currentBaseTexture, gl));

    // upload the verts to the buffer

   
    if(this.currentBatchSize > ( this.size * 0.5 ) )
    {
        gl.bufferSubData(gl.ARRAY_BUFFER, 0, this.vertices);
    }
    else
    {
        var view = this.vertices.subarray(0, this.currentBatchSize * 4 * this.vertSize);

        gl.bufferSubData(gl.ARRAY_BUFFER, 0, view);
    }
    
    
    // now draw those suckas!
    gl.drawElements(gl.TRIANGLES, this.currentBatchSize * 6, gl.UNSIGNED_SHORT, 0);
   
    // then reset the batch!
    this.currentBatchSize = 0;

    // increment the draw count
    this.renderSession.drawCount++;
};


PIXI.WebGLFastSpriteBatch.prototype.stop = function()
{
    this.flush();
};

PIXI.WebGLFastSpriteBatch.prototype.start = function()
{
    var gl = this.gl;

    // bind the main texture
    gl.activeTexture(gl.TEXTURE0);

    // bind the buffers
    gl.bindBuffer(gl.ARRAY_BUFFER, this.vertexBuffer);
    gl.bindBuffer(gl.ELEMENT_ARRAY_BUFFER, this.indexBuffer);

    // set the projection
    var projection = this.renderSession.projection;
    gl.uniform2f(this.shader.projectionVector, projection.x, projection.y);

    // set the matrix
    gl.uniformMatrix3fv(this.shader.uMatrix, false, this.matrix);

    // set the pointers
    var stride =  this.vertSize * 4;

    gl.vertexAttribPointer(this.shader.aVertexPosition, 2, gl.FLOAT, false, stride, 0);
    gl.vertexAttribPointer(this.shader.aPositionCoord, 2, gl.FLOAT, false, stride, 2 * 4);
    gl.vertexAttribPointer(this.shader.aScale, 2, gl.FLOAT, false, stride, 4 * 4);
    gl.vertexAttribPointer(this.shader.aRotation, 1, gl.FLOAT, false, stride, 6 * 4);
    gl.vertexAttribPointer(this.shader.aTextureCoord, 2, gl.FLOAT, false, stride, 7 * 4);
    gl.vertexAttribPointer(this.shader.colorAttribute, 1, gl.FLOAT, false, stride, 9 * 4);

    // set the blend mode..
    if(this.currentBlendMode !== PIXI.blendModes.NORMAL)
    {
        this.setBlendMode(PIXI.blendModes.NORMAL);
    }
};

PIXI.WebGLFastSpriteBatch.prototype.setBlendMode = function(blendMode)
{
    this.flush();

    this.currentBlendMode = blendMode;
    
    var blendModeWebGL = PIXI.blendModesWebGL[this.currentBlendMode];
    this.gl.blendFunc(blendModeWebGL[0], blendModeWebGL[1]);
};



/**
 * @author Mat Groves http://matgroves.com/ @Doormat23
 */

/**
* @class WebGLFilterManager
* @constructor
* @param gl {WebGLContext} the current WebGL drawing context
* @param transparent {Boolean} Whether or not the drawing context should be transparent
* @private
*/
PIXI.WebGLFilterManager = function(gl, transparent)
{
    this.transparent = transparent;

    this.filterStack = [];
    
    this.offsetX = 0;
    this.offsetY = 0;

    this.setContext(gl);
};

// API
/**
* Initialises the context and the properties
* @method setContext 
* @param gl {WebGLContext} the current WebGL drawing context
*/
PIXI.WebGLFilterManager.prototype.setContext = function(gl)
{
    this.gl = gl;
    this.texturePool = [];

    this.initShaderBuffers();
};

/**
* 
* @method begin
* @param renderSession {RenderSession} 
* @param buffer {ArrayBuffer} 
*/
PIXI.WebGLFilterManager.prototype.begin = function(renderSession, buffer)
{
    this.renderSession = renderSession;
    this.defaultShader = renderSession.shaderManager.defaultShader;

    var projection = this.renderSession.projection;

    this.width = projection.x * 2;
    this.height = -projection.y * 2;
    this.buffer = buffer;
};

/**
* Applies the filter and adds it to the current filter stack
* @method pushFilter
* @param filterBlock {Object} TODO-Alvin
*/
PIXI.WebGLFilterManager.prototype.pushFilter = function(filterBlock)
{
    var gl = this.gl;

    var projection = this.renderSession.projection;
    var offset = this.renderSession.offset;


    // filter program
    // OPTIMISATION - the first filter is free if its a simple color change?
    this.filterStack.push(filterBlock);

    var filter = filterBlock.filterPasses[0];

    this.offsetX += filterBlock.target.filterArea.x;
    this.offsetY += filterBlock.target.filterArea.y;

    var texture = this.texturePool.pop();
    if(!texture)
    {
        texture = new PIXI.FilterTexture(this.gl, this.width, this.height);
    }
    else
    {
        texture.resize(this.width, this.height);
    }

    gl.bindTexture(gl.TEXTURE_2D,  texture.texture);

//    this.getBounds(filterBlock.target);

    filterBlock.target.filterArea = filterBlock.target.getBounds();
   // console.log(filterBlock.target.filterArea)
   // console.log(filterBlock.target.filterArea);
    // addpadding?
    //displayObject.filterArea.x

    var filterArea = filterBlock.target.filterArea;

    var padidng = filter.padding;
    filterArea.x -= padidng;
    filterArea.y -= padidng;
    filterArea.width += padidng * 2;
    filterArea.height += padidng * 2;

    // cap filter to screen size..
    if(filterArea.x < 0)filterArea.x = 0;
    if(filterArea.width > this.width)filterArea.width = this.width;
    if(filterArea.y < 0)filterArea.y = 0;
    if(filterArea.height > this.height)filterArea.height = this.height;

    //gl.texImage2D(gl.TEXTURE_2D, 0, gl.RGBA,  filterArea.width, filterArea.height, 0, gl.RGBA, gl.UNSIGNED_BYTE, null);
    gl.bindFramebuffer(gl.FRAMEBUFFER, texture.frameBuffer);

    //console.log(filterArea)
    // set view port
    gl.viewport(0, 0, filterArea.width, filterArea.height);

    projection.x = filterArea.width/2;
    projection.y = -filterArea.height/2;

    offset.x = -filterArea.x;
    offset.y = -filterArea.y;

    //console.log(PIXI.defaultShader.projectionVector)
    // update projection
    gl.uniform2f(this.defaultShader.projectionVector, filterArea.width/2, -filterArea.height/2);
    gl.uniform2f(this.defaultShader.offsetVector, -filterArea.x, -filterArea.y);
    //PIXI.primitiveProgram

    gl.colorMask(true, true, true, true);
    gl.clearColor(0,0,0, 0);
    gl.clear(gl.COLOR_BUFFER_BIT);

    //filter.texture = texture;
    filterBlock._glFilterTexture = texture;

    //console.log("PUSH")
};


/**
* Removes the last filter from the filter stack and doesn't return it
* @method popFilter
*/
PIXI.WebGLFilterManager.prototype.popFilter = function()
{
    var gl = this.gl;
    var filterBlock = this.filterStack.pop();
    var filterArea = filterBlock.target.filterArea;
    var texture = filterBlock._glFilterTexture;
    var projection = this.renderSession.projection;
    var offset = this.renderSession.offset;

    if(filterBlock.filterPasses.length > 1)
    {
        gl.viewport(0, 0, filterArea.width, filterArea.height);

        gl.bindBuffer(gl.ARRAY_BUFFER, this.vertexBuffer);

        this.vertexArray[0] = 0;
        this.vertexArray[1] = filterArea.height;

        this.vertexArray[2] = filterArea.width;
        this.vertexArray[3] = filterArea.height;

        this.vertexArray[4] = 0;
        this.vertexArray[5] = 0;

        this.vertexArray[6] = filterArea.width;
        this.vertexArray[7] = 0;

        gl.bufferSubData(gl.ARRAY_BUFFER, 0, this.vertexArray);

        gl.bindBuffer(gl.ARRAY_BUFFER, this.uvBuffer);
        // now set the uvs..
        this.uvArray[2] = filterArea.width/this.width;
        this.uvArray[5] = filterArea.height/this.height;
        this.uvArray[6] = filterArea.width/this.width;
        this.uvArray[7] = filterArea.height/this.height;

        gl.bufferSubData(gl.ARRAY_BUFFER, 0, this.uvArray);

        var inputTexture = texture;
        var outputTexture = this.texturePool.pop();
        if(!outputTexture)outputTexture = new PIXI.FilterTexture(this.gl, this.width, this.height);

        // need to clear this FBO as it may have some left over elements from a previous filter.
        gl.bindFramebuffer(gl.FRAMEBUFFER, outputTexture.frameBuffer );
        gl.clear(gl.COLOR_BUFFER_BIT);

        gl.disable(gl.BLEND);

        for (var i = 0; i < filterBlock.filterPasses.length-1; i++)
        {
            var filterPass = filterBlock.filterPasses[i];

            gl.bindFramebuffer(gl.FRAMEBUFFER, outputTexture.frameBuffer );

            // set texture
            gl.activeTexture(gl.TEXTURE0);
            gl.bindTexture(gl.TEXTURE_2D, inputTexture.texture);

            // draw texture..
            //filterPass.applyFilterPass(filterArea.width, filterArea.height);
            this.applyFilterPass(filterPass, filterArea, filterArea.width, filterArea.height);

            // swap the textures..
            var temp = inputTexture;
            inputTexture = outputTexture;
            outputTexture = temp;
        }

        gl.enable(gl.BLEND);

        texture = inputTexture;
        this.texturePool.push(outputTexture);
    }

    var filter = filterBlock.filterPasses[filterBlock.filterPasses.length-1];

    this.offsetX -= filterArea.x;
    this.offsetY -= filterArea.y;


    var sizeX = this.width;
    var sizeY = this.height;

    var offsetX = 0;
    var offsetY = 0;

    var buffer = this.buffer;

    // time to render the filters texture to the previous scene
    if(this.filterStack.length === 0)
    {
        gl.colorMask(true, true, true, this.transparent);
    }
    else
    {
        var currentFilter = this.filterStack[this.filterStack.length-1];
        filterArea = currentFilter.target.filterArea;

        sizeX = filterArea.width;
        sizeY = filterArea.height;

        offsetX = filterArea.x;
        offsetY = filterArea.y;

        buffer =  currentFilter._glFilterTexture.frameBuffer;
    }



    // TODO need toremove thease global elements..
    projection.x = sizeX/2;
    projection.y = -sizeY/2;

    offset.x = offsetX;
    offset.y = offsetY;

    filterArea = filterBlock.target.filterArea;

    var x = filterArea.x-offsetX;
    var y = filterArea.y-offsetY;

    // update the buffers..
    // make sure to flip the y!
    gl.bindBuffer(gl.ARRAY_BUFFER, this.vertexBuffer);

    this.vertexArray[0] = x;
    this.vertexArray[1] = y + filterArea.height;

    this.vertexArray[2] = x + filterArea.width;
    this.vertexArray[3] = y + filterArea.height;

    this.vertexArray[4] = x;
    this.vertexArray[5] = y;

    this.vertexArray[6] = x + filterArea.width;
    this.vertexArray[7] = y;

    gl.bufferSubData(gl.ARRAY_BUFFER, 0, this.vertexArray);

    gl.bindBuffer(gl.ARRAY_BUFFER, this.uvBuffer);

    this.uvArray[2] = filterArea.width/this.width;
    this.uvArray[5] = filterArea.height/this.height;
    this.uvArray[6] = filterArea.width/this.width;
    this.uvArray[7] = filterArea.height/this.height;

    gl.bufferSubData(gl.ARRAY_BUFFER, 0, this.uvArray);

    gl.viewport(0, 0, sizeX, sizeY);
    // bind the buffer
    gl.bindFramebuffer(gl.FRAMEBUFFER, buffer );

    // set the blend mode! 
    //gl.blendFunc(gl.ONE, gl.ONE_MINUS_SRC_ALPHA)

    // set texture
    gl.activeTexture(gl.TEXTURE0);
    gl.bindTexture(gl.TEXTURE_2D, texture.texture);

    // apply!
    //filter.applyFilterPass(sizeX, sizeY);
    this.applyFilterPass(filter, filterArea, sizeX, sizeY);

    // now restore the regular shader..
    gl.useProgram(this.defaultShader.program);
    gl.uniform2f(this.defaultShader.projectionVector, sizeX/2, -sizeY/2);
    gl.uniform2f(this.defaultShader.offsetVector, -offsetX, -offsetY);

    // return the texture to the pool
    this.texturePool.push(texture);
    filterBlock._glFilterTexture = null;
};


/**
* Applies the filter to the specified area
* @method applyFilterPass
* @param filter {AbstractFilter} the filter that needs to be applied
* @param filterArea {texture} TODO - might need an update
* @param width {Number} the horizontal range of the filter
* @param height {Number} the vertical range of the filter
*/
PIXI.WebGLFilterManager.prototype.applyFilterPass = function(filter, filterArea, width, height)
{
    // use program
    var gl = this.gl;
    var shader = filter.shaders[gl.id];

    if(!shader)
    {
        shader = new PIXI.PixiShader(gl);

        shader.fragmentSrc = filter.fragmentSrc;
        shader.uniforms = filter.uniforms;
        shader.init();

        filter.shaders[gl.id] = shader;
    }

    // set the shader
    gl.useProgram(shader.program);

    gl.uniform2f(shader.projectionVector, width/2, -height/2);
    gl.uniform2f(shader.offsetVector, 0,0);

    if(filter.uniforms.dimensions)
    {
        //console.log(filter.uniforms.dimensions)
        filter.uniforms.dimensions.value[0] = this.width;//width;
        filter.uniforms.dimensions.value[1] = this.height;//height;
        filter.uniforms.dimensions.value[2] = this.vertexArray[0];
        filter.uniforms.dimensions.value[3] = this.vertexArray[5];//filterArea.height;
    //  console.log(this.vertexArray[5])
    }

    shader.syncUniforms();

    gl.bindBuffer(gl.ARRAY_BUFFER, this.vertexBuffer);
    gl.vertexAttribPointer(shader.aVertexPosition, 2, gl.FLOAT, false, 0, 0);

    gl.bindBuffer(gl.ARRAY_BUFFER, this.uvBuffer);
    gl.vertexAttribPointer(shader.aTextureCoord, 2, gl.FLOAT, false, 0, 0);

    gl.bindBuffer(gl.ARRAY_BUFFER, this.colorBuffer);
    gl.vertexAttribPointer(shader.colorAttribute, 2, gl.FLOAT, false, 0, 0);

    gl.bindBuffer(gl.ELEMENT_ARRAY_BUFFER, this.indexBuffer);

    // draw the filter...
    gl.drawElements(gl.TRIANGLES, 6, gl.UNSIGNED_SHORT, 0 );

    this.renderSession.drawCount++;
};

/**
* Initialises the shader buffers
* @method initShaderBuffers
*/
PIXI.WebGLFilterManager.prototype.initShaderBuffers = function()
{
    var gl = this.gl;

    // create some buffers
    this.vertexBuffer = gl.createBuffer();
    this.uvBuffer = gl.createBuffer();
    this.colorBuffer = gl.createBuffer();
    this.indexBuffer = gl.createBuffer();


    // bind and upload the vertexs..
    // keep a reference to the vertexFloatData..
    this.vertexArray = new Float32Array([0.0, 0.0,
                                         1.0, 0.0,
                                         0.0, 1.0,
                                         1.0, 1.0]);

    gl.bindBuffer(gl.ARRAY_BUFFER, this.vertexBuffer);
    gl.bufferData(
    gl.ARRAY_BUFFER,
    this.vertexArray,
    gl.STATIC_DRAW);


    // bind and upload the uv buffer
    this.uvArray = new Float32Array([0.0, 0.0,
                                     1.0, 0.0,
                                     0.0, 1.0,
                                     1.0, 1.0]);

    gl.bindBuffer(gl.ARRAY_BUFFER, this.uvBuffer);
    gl.bufferData(
    gl.ARRAY_BUFFER,
    this.uvArray,
    gl.STATIC_DRAW);

    this.colorArray = new Float32Array([1.0, 0xFFFFFF,
                                        1.0, 0xFFFFFF,
                                        1.0, 0xFFFFFF,
                                        1.0, 0xFFFFFF]);

    gl.bindBuffer(gl.ARRAY_BUFFER, this.colorBuffer);
    gl.bufferData(
    gl.ARRAY_BUFFER,
    this.colorArray,
    gl.STATIC_DRAW);

    // bind and upload the index
    gl.bindBuffer(gl.ELEMENT_ARRAY_BUFFER, this.indexBuffer);
    gl.bufferData(
    gl.ELEMENT_ARRAY_BUFFER,
    new Uint16Array([0, 1, 2, 1, 3, 2]),
    gl.STATIC_DRAW);
};

/**
* TODO-Alvin
* @method destroy
*/
PIXI.WebGLFilterManager.prototype.destroy = function()
{
    var gl = this.gl;

    this.filterStack = null;
    
    this.offsetX = 0;
    this.offsetY = 0;

    // destroy textures
    for (var i = 0; i < this.texturePool.length; i++) {
        this.texturePool.destroy();
    }
    
    this.texturePool = null;

    //destroy buffers..
    gl.deleteBuffer(this.vertexBuffer);
    gl.deleteBuffer(this.uvBuffer);
    gl.deleteBuffer(this.colorBuffer);
    gl.deleteBuffer(this.indexBuffer);
};
/**
 * @author Mat Groves http://matgroves.com/ @Doormat23
 */

/**
* @class FilterTexture
* @constructor
* @param gl {WebGLContext} the current WebGL drawing context
* @param width {Number} the horizontal range of the filter
* @param height {Number} the vertical range of the filter
* @private
*/
PIXI.FilterTexture = function(gl, width, height)
{
    /**
     * @property gl
     * @type WebGLContext
     */
    this.gl = gl;

    // next time to create a frame buffer and texture
    this.frameBuffer = gl.createFramebuffer();
    this.texture = gl.createTexture();

    gl.bindTexture(gl.TEXTURE_2D,  this.texture);
    gl.texParameteri(gl.TEXTURE_2D, gl.TEXTURE_MAG_FILTER, gl.LINEAR);
    gl.texParameteri(gl.TEXTURE_2D, gl.TEXTURE_MIN_FILTER, gl.LINEAR);
    gl.texParameteri(gl.TEXTURE_2D, gl.TEXTURE_WRAP_S, gl.CLAMP_TO_EDGE);
    gl.texParameteri(gl.TEXTURE_2D, gl.TEXTURE_WRAP_T, gl.CLAMP_TO_EDGE);
    gl.bindFramebuffer(gl.FRAMEBUFFER, this.framebuffer );

    gl.bindFramebuffer(gl.FRAMEBUFFER, this.frameBuffer );
    gl.framebufferTexture2D(gl.FRAMEBUFFER, gl.COLOR_ATTACHMENT0, gl.TEXTURE_2D, this.texture, 0);

    this.resize(width, height);
};


/**
* Clears the filter texture
* @method clear
*/
PIXI.FilterTexture.prototype.clear = function()
{
    var gl = this.gl;
    
    gl.clearColor(0,0,0, 0);
    gl.clear(gl.COLOR_BUFFER_BIT);
};

/**
 * Resizes the texture to the specified width and height
 *
 * @method resize
 * @param width {Number} the new width of the texture
 * @param height {Number} the new height of the texture
 */
PIXI.FilterTexture.prototype.resize = function(width, height)
{
    if(this.width === width && this.height === height) return;

    this.width = width;
    this.height = height;

    var gl = this.gl;

    gl.bindTexture(gl.TEXTURE_2D,  this.texture);
    gl.texImage2D(gl.TEXTURE_2D, 0, gl.RGBA,  width, height, 0, gl.RGBA, gl.UNSIGNED_BYTE, null);

};

/**
* Destroys the filter texture
* @method destroy
*/
PIXI.FilterTexture.prototype.destroy = function()
{
    var gl = this.gl;
    gl.deleteFramebuffer( this.frameBuffer );
    gl.deleteTexture( this.texture );

    this.frameBuffer = null;
    this.texture = null;
};

/**
 * @author Mat Groves
 * 
 * 
 */
/**
 * A set of functions used to handle masking
 *
 * @class CanvasMaskManager
 */
PIXI.CanvasMaskManager = function()
{
    
};

/**
 * TODO-Alvin
 *
 * @method pushMask
 * @param maskData TODO-Alvin
 * @param context {Context2D} the 2d drawing method of the canvas
 */
PIXI.CanvasMaskManager.prototype.pushMask = function(maskData, context)
{
    context.save();
    
    //maskData.visible = false;
    // maskData.alpha = 0;
    
    var cacheAlpha = maskData.alpha;
    var transform = maskData.worldTransform;

    context.setTransform(transform.a, transform.c, transform.b, transform.d, transform.tx, transform.ty);

    PIXI.CanvasGraphics.renderGraphicsMask(maskData, context);

    context.clip();

    maskData.worldAlpha = cacheAlpha;
};

/**
 * Restores the current drawing context to the state it was before the mask was applied
 *
 * @method popMask
 * @param context {Context2D} the 2d drawing method of the canvas
 */
PIXI.CanvasMaskManager.prototype.popMask = function(context)
{
    context.restore();
};

/**
 * @author Mat Groves
 * 
 * 
 */

/**
 * @class CanvasTinter
 * @constructor
 * @static
 */
PIXI.CanvasTinter = function()
{
    /// this.textureCach
};

//PIXI.CanvasTinter.cachTint = true;
    

/**
 * TODO-Alvin
 * @method getTintedTexture 
 * @param sprite {Sprite} the sprite to tint
 * @param color {Number} the color to use to tint the sprite with
 */
PIXI.CanvasTinter.getTintedTexture = function(sprite, color)
{
    //
    // cache on sprite
    // cache on texture
    // no cache

    var texture = sprite.texture;

    color = PIXI.CanvasTinter.roundColor(color);

    var stringColor = "#" + ("00000" + ( color | 0).toString(16)).substr(-6);
   
    texture.tintCache = texture.tintCache || {};

    if(texture.tintCache[stringColor]) return texture.tintCache[stringColor];

     // clone texture..
    var canvas = PIXI.CanvasTinter.canvas || document.createElement("canvas");
    
    //PIXI.CanvasTinter.tintWithPerPixel(texture, stringColor, canvas);

    
    PIXI.CanvasTinter.tintMethod(texture, color, canvas);

    if(PIXI.CanvasTinter.convertTintToImage)
    {
        // is this better?
        var tintImage = new Image();
        tintImage.src = canvas.toDataURL();

        texture.tintCache[stringColor] = tintImage;
    }
    else
    {
      
        texture.tintCache[stringColor] = canvas;
        // if we are not converting the texture to an image then we need to lose the reference to the canvas
        PIXI.CanvasTinter.canvas = null;

    }

    return canvas;
};

/**
 * Tint a texture using the "multiply" operation
 * @method tintWithMultiply
 * @param texture {texture} the texture to tint
 * @param color {Number} the color to use to tint the sprite with
 * @param canvas {HTMLCanvasElement} the current canvas
 */
PIXI.CanvasTinter.tintWithMultiply = function(texture, color, canvas)
{
    var context = canvas.getContext( "2d" );

    var frame = texture.frame;

    canvas.width = frame.width;
    canvas.height = frame.height;

    context.fillStyle = "#" + ("00000" + ( color | 0).toString(16)).substr(-6);
    
    context.fillRect(0, 0, frame.width, frame.height);
    
    context.globalCompositeOperation = "multiply";

    context.drawImage(texture.baseTexture.source,
                           frame.x,
                           frame.y,
                           frame.width,
                           frame.height,
                           0,
                           0,
                           frame.width,
                           frame.height);

    context.globalCompositeOperation = "destination-atop";
    
    context.drawImage(texture.baseTexture.source,
                           frame.x,
                           frame.y,
                           frame.width,
                           frame.height,
                           0,
                           0,
                           frame.width,
                           frame.height);
};

/**
 * Tint a texture using the "overlay" operation
 * @method tintWithOverlay
 * @param texture {texture} the texture to tint
 * @param color {Number} the color to use to tint the sprite with
 * @param canvas {HTMLCanvasElement} the current canvas
 */
PIXI.CanvasTinter.tintWithOverlay = function(texture, color, canvas)
{
    var context = canvas.getContext( "2d" );

    var frame = texture.frame;

    canvas.width = frame.width;
    canvas.height = frame.height;

    
    
    context.globalCompositeOperation = "copy";
    context.fillStyle = "#" + ("00000" + ( color | 0).toString(16)).substr(-6);
    context.fillRect(0, 0, frame.width, frame.height);

    context.globalCompositeOperation = "destination-atop";
    context.drawImage(texture.baseTexture.source,
                           frame.x,
                           frame.y,
                           frame.width,
                           frame.height,
                           0,
                           0,
                           frame.width,
                           frame.height);

    
    //context.globalCompositeOperation = "copy";

};

/**
 * Tint a texture pixel per pixel
 * @method tintPerPixel
 * @param texture {texture} the texture to tint
 * @param color {Number} the color to use to tint the sprite with
 * @param canvas {HTMLCanvasElement} the current canvas
 */
PIXI.CanvasTinter.tintWithPerPixel = function(texture, color, canvas)
{
    var context = canvas.getContext( "2d" );

    var frame = texture.frame;

    canvas.width = frame.width;
    canvas.height = frame.height;
  
    context.globalCompositeOperation = "copy";
    context.drawImage(texture.baseTexture.source,
                           frame.x,
                           frame.y,
                           frame.width,
                           frame.height,
                           0,
                           0,
                           frame.width,
                           frame.height);

    var rgbValues = PIXI.hex2rgb(color);
    var r = rgbValues[0], g = rgbValues[1], b = rgbValues[2];

    var pixelData = context.getImageData(0, 0, frame.width, frame.height);

    var pixels = pixelData.data;

    for (var i = 0; i < pixels.length; i += 4)
    {
        pixels[i+0] *= r;
        pixels[i+1] *= g;
        pixels[i+2] *= b;
    }

    context.putImageData(pixelData, 0, 0);
};

/**
 * Rounds the specified color according to the PIXI.CanvasTinter.cacheStepsPerColorChannel
 * @method roundColor
 * @param color {number} the color to round, should be a hex color
 */
PIXI.CanvasTinter.roundColor = function(color)
{
    var step = PIXI.CanvasTinter.cacheStepsPerColorChannel;

    var rgbValues = PIXI.hex2rgb(color);

    rgbValues[0] = Math.min(255, (rgbValues[0] / step) * step);
    rgbValues[1] = Math.min(255, (rgbValues[1] / step) * step);
    rgbValues[2] = Math.min(255, (rgbValues[2] / step) * step);

    return PIXI.rgb2hex(rgbValues);
};

/**
 * 
 * Number of steps which will be used as a cap when rounding colors
 *
 * @property cacheStepsPerColorChannel
 * @type Number
 */
PIXI.CanvasTinter.cacheStepsPerColorChannel = 8;
/**
 * 
 * Number of steps which will be used as a cap when rounding colors
 *
 * @property convertTintToImage
 * @type Boolean
 */
PIXI.CanvasTinter.convertTintToImage = false;

/**
 * Whether or not the Canvas BlendModes are supported, consequently the ability to tint using the multiply method
 *
 * @property canUseMultiply
 * @type Boolean
 */
PIXI.CanvasTinter.canUseMultiply = PIXI.canUseNewCanvasBlendModes();

PIXI.CanvasTinter.tintMethod = PIXI.CanvasTinter.canUseMultiply ? PIXI.CanvasTinter.tintWithMultiply :  PIXI.CanvasTinter.tintWithPerPixel;


/**
 * @author Mat Groves http://matgroves.com/ @Doormat23
 */

/**
 * the CanvasRenderer draws the stage and all its content onto a 2d canvas. This renderer should be used for browsers that do not support webGL.
 * Dont forget to add the view to your DOM or you will not see anything :)
 *
 * @class CanvasRenderer
 * @constructor
 * @param width=800 {Number} the width of the canvas view
 * @param height=600 {Number} the height of the canvas view
 * @param [view] {HTMLCanvasElement} the canvas to use as a view, optional
 * @param [transparent=false] {Boolean} the transparency of the render view, default false
 */
PIXI.CanvasRenderer = function(width, height, view, transparent)
{
    PIXI.defaultRenderer = PIXI.defaultRenderer || this;

    this.type = PIXI.CANVAS_RENDERER;

    /**
     * This sets if the CanvasRenderer will clear the canvas or not before the new render pass.
     * If the Stage is NOT transparent Pixi will use a canvas sized fillRect operation every frame to set the canvas background color.
     * If the Stage is transparent Pixi will use clearRect to clear the canvas every frame.
     * Disable this by setting this to false. For example if your game has a canvas filling background image you often don't need this set.
     *
     * @property clearBeforeRender
     * @type Boolean
     * @default
     */
    this.clearBeforeRender = true;

    /**
     * If true Pixi will Math.floor() x/y values when rendering, stopping pixel interpolation.
     * Handy for crisp pixel art and speed on legacy devices.
     *
     * @property roundPixels
     * @type Boolean
     * @default
     */
    this.roundPixels = false;

    /**
     * Whether the render view is transparent
     *
     * @property transparent
     * @type Boolean
     */
    this.transparent = !!transparent;

    if(!PIXI.blendModesCanvas)
    {
        PIXI.blendModesCanvas = [];
        
        if(PIXI.canUseNewCanvasBlendModes())
        {
            PIXI.blendModesCanvas[PIXI.blendModes.NORMAL]   = "source-over";
            PIXI.blendModesCanvas[PIXI.blendModes.ADD]      = "lighter"; //IS THIS OK???
            PIXI.blendModesCanvas[PIXI.blendModes.MULTIPLY] = "multiply";
            PIXI.blendModesCanvas[PIXI.blendModes.SCREEN]   = "screen";
            PIXI.blendModesCanvas[PIXI.blendModes.OVERLAY]  = "overlay";
            PIXI.blendModesCanvas[PIXI.blendModes.DARKEN]   = "darken";
            PIXI.blendModesCanvas[PIXI.blendModes.LIGHTEN]  = "lighten";
            PIXI.blendModesCanvas[PIXI.blendModes.COLOR_DODGE] = "color-dodge";
            PIXI.blendModesCanvas[PIXI.blendModes.COLOR_BURN] = "color-burn";
            PIXI.blendModesCanvas[PIXI.blendModes.HARD_LIGHT] = "hard-light";
            PIXI.blendModesCanvas[PIXI.blendModes.SOFT_LIGHT] = "soft-light";
            PIXI.blendModesCanvas[PIXI.blendModes.DIFFERENCE] = "difference";
            PIXI.blendModesCanvas[PIXI.blendModes.EXCLUSION] = "exclusion";
            PIXI.blendModesCanvas[PIXI.blendModes.HUE]       = "hue";
            PIXI.blendModesCanvas[PIXI.blendModes.SATURATION] = "saturation";
            PIXI.blendModesCanvas[PIXI.blendModes.COLOR]      = "color";
            PIXI.blendModesCanvas[PIXI.blendModes.LUMINOSITY] = "luminosity";
        }
        else
        {
            // this means that the browser does not support the cool new blend modes in canvas "cough" ie "cough"
            PIXI.blendModesCanvas[PIXI.blendModes.NORMAL]   = "source-over";
            PIXI.blendModesCanvas[PIXI.blendModes.ADD]      = "lighter"; //IS THIS OK???
            PIXI.blendModesCanvas[PIXI.blendModes.MULTIPLY] = "source-over";
            PIXI.blendModesCanvas[PIXI.blendModes.SCREEN]   = "source-over";
            PIXI.blendModesCanvas[PIXI.blendModes.OVERLAY]  = "source-over";
            PIXI.blendModesCanvas[PIXI.blendModes.DARKEN]   = "source-over";
            PIXI.blendModesCanvas[PIXI.blendModes.LIGHTEN]  = "source-over";
            PIXI.blendModesCanvas[PIXI.blendModes.COLOR_DODGE] = "source-over";
            PIXI.blendModesCanvas[PIXI.blendModes.COLOR_BURN] = "source-over";
            PIXI.blendModesCanvas[PIXI.blendModes.HARD_LIGHT] = "source-over";
            PIXI.blendModesCanvas[PIXI.blendModes.SOFT_LIGHT] = "source-over";
            PIXI.blendModesCanvas[PIXI.blendModes.DIFFERENCE] = "source-over";
            PIXI.blendModesCanvas[PIXI.blendModes.EXCLUSION] = "source-over";
            PIXI.blendModesCanvas[PIXI.blendModes.HUE]       = "source-over";
            PIXI.blendModesCanvas[PIXI.blendModes.SATURATION] = "source-over";
            PIXI.blendModesCanvas[PIXI.blendModes.COLOR]      = "source-over";
            PIXI.blendModesCanvas[PIXI.blendModes.LUMINOSITY] = "source-over";
        }
    }

    /**
     * The width of the canvas view
     *
     * @property width
     * @type Number
     * @default 800
     */
    this.width = width || 800;

    /**
     * The height of the canvas view
     *
     * @property height
     * @type Number
     * @default 600
     */
    this.height = height || 600;

    /**
     * The canvas element that everything is drawn to
     *
     * @property view
     * @type HTMLCanvasElement
     */
    this.view = view || document.createElement( "canvas" );

    /**
     * The canvas 2d context that everything is drawn with
     * @property context
     * @type HTMLCanvasElement 2d Context
     */
    this.context = this.view.getContext( "2d", { alpha: this.transparent } );

    this.refresh = true;
    // hack to enable some hardware acceleration!
    //this.view.style["transform"] = "translatez(0)";

    this.view.width = this.width;
    this.view.height = this.height;
    this.count = 0;

    /**
     * Instance of a PIXI.CanvasMaskManager, handles masking when using the canvas renderer
     * @property CanvasMaskManager
     * @type CanvasMaskManager
     */
    this.maskManager = new PIXI.CanvasMaskManager();

    /**
     * RenderSession TODO-Alvin
     * @property renderSession
     * @type Object
     */
    this.renderSession = {
        context: this.context,
        maskManager: this.maskManager,
        scaleMode: null,
        smoothProperty: null
    };

    if("imageSmoothingEnabled" in this.context)
        this.renderSession.smoothProperty = "imageSmoothingEnabled";
    else if("webkitImageSmoothingEnabled" in this.context)
        this.renderSession.smoothProperty = "webkitImageSmoothingEnabled";
    else if("mozImageSmoothingEnabled" in this.context)
        this.renderSession.smoothProperty = "mozImageSmoothingEnabled";
    else if("oImageSmoothingEnabled" in this.context)
        this.renderSession.smoothProperty = "oImageSmoothingEnabled";
};

// constructor
PIXI.CanvasRenderer.prototype.constructor = PIXI.CanvasRenderer;

/**
 * Renders the stage to its canvas view
 *
 * @method render
 * @param stage {Stage} the Stage element to be rendered
 */
PIXI.CanvasRenderer.prototype.render = function(stage)
{
    // update textures if need be
    PIXI.texturesToUpdate.length = 0;
    PIXI.texturesToDestroy.length = 0;

    stage.updateTransform();

    this.context.setTransform(1,0,0,1,0,0);
    this.context.globalAlpha = 1;

    if (!this.transparent && this.clearBeforeRender)
    {
        this.context.fillStyle = stage.backgroundColorString;
        this.context.fillRect(0, 0, this.width, this.height);
    }
    else if (this.transparent && this.clearBeforeRender)
    {
        this.context.clearRect(0, 0, this.width, this.height);
    }

    this.renderDisplayObject(stage);

    // run interaction!
    if(stage.interactive)
    {
        //need to add some events!
        if(!stage._interactiveEventsAdded)
        {
            stage._interactiveEventsAdded = true;
            stage.interactionManager.setTarget(this);
        }
    }

    // remove frame updates..
    if(PIXI.Texture.frameUpdates.length > 0)
    {
        PIXI.Texture.frameUpdates.length = 0;
    }
};

/**
 * Resizes the canvas view to the specified width and height
 *
 * @method resize
 * @param width {Number} the new width of the canvas view
 * @param height {Number} the new height of the canvas view
 */
PIXI.CanvasRenderer.prototype.resize = function(width, height)
{
    this.width = width;
    this.height = height;

    this.view.width = width;
    this.view.height = height;
};

/**
 * Renders a display object
 *
 * @method renderDisplayObject
 * @param displayObject {DisplayObject} The displayObject to render
 * @param context {Context2D} the context 2d method of the canvas
 * @private
 */
PIXI.CanvasRenderer.prototype.renderDisplayObject = function(displayObject, context)
{
    // no longer recursive!
    //var transform;
    //var context = this.context;

    this.renderSession.context = context || this.context;
    displayObject._renderCanvas(this.renderSession);
};

/**
 * Renders a flat strip
 *
 * @method renderStripFlat
 * @param strip {Strip} The Strip to render
 * @private
 */
PIXI.CanvasRenderer.prototype.renderStripFlat = function(strip)
{
    var context = this.context;
    var verticies = strip.verticies;

    var length = verticies.length/2;
    this.count++;

    context.beginPath();
    for (var i=1; i < length-2; i++)
    {
        // draw some triangles!
        var index = i*2;

        var x0 = verticies[index],   x1 = verticies[index+2], x2 = verticies[index+4];
        var y0 = verticies[index+1], y1 = verticies[index+3], y2 = verticies[index+5];

        context.moveTo(x0, y0);
        context.lineTo(x1, y1);
        context.lineTo(x2, y2);
    }

    context.fillStyle = "#FF0000";
    context.fill();
    context.closePath();
};

/**
 * Renders a strip
 *
 * @method renderStrip
 * @param strip {Strip} The Strip to render
 * @private
 */
PIXI.CanvasRenderer.prototype.renderStrip = function(strip)
{
    var context = this.context;

    // draw triangles!!
    var verticies = strip.verticies;
    var uvs = strip.uvs;

    var length = verticies.length/2;
    this.count++;

    for (var i = 1; i < length-2; i++)
    {
        // draw some triangles!
        var index = i*2;

        var x0 = verticies[index],   x1 = verticies[index+2], x2 = verticies[index+4];
        var y0 = verticies[index+1], y1 = verticies[index+3], y2 = verticies[index+5];

        var u0 = uvs[index] * strip.texture.width,   u1 = uvs[index+2] * strip.texture.width, u2 = uvs[index+4]* strip.texture.width;
        var v0 = uvs[index+1]* strip.texture.height, v1 = uvs[index+3] * strip.texture.height, v2 = uvs[index+5]* strip.texture.height;

        context.save();
        context.beginPath();
        context.moveTo(x0, y0);
        context.lineTo(x1, y1);
        context.lineTo(x2, y2);
        context.closePath();

        context.clip();

        // Compute matrix transform
        var delta = u0*v1 + v0*u2 + u1*v2 - v1*u2 - v0*u1 - u0*v2;
        var deltaA = x0*v1 + v0*x2 + x1*v2 - v1*x2 - v0*x1 - x0*v2;
        var deltaB = u0*x1 + x0*u2 + u1*x2 - x1*u2 - x0*u1 - u0*x2;
        var deltaC = u0*v1*x2 + v0*x1*u2 + x0*u1*v2 - x0*v1*u2 - v0*u1*x2 - u0*x1*v2;
        var deltaD = y0*v1 + v0*y2 + y1*v2 - v1*y2 - v0*y1 - y0*v2;
        var deltaE = u0*y1 + y0*u2 + u1*y2 - y1*u2 - y0*u1 - u0*y2;
        var deltaF = u0*v1*y2 + v0*y1*u2 + y0*u1*v2 - y0*v1*u2 - v0*u1*y2 - u0*y1*v2;

        context.transform(deltaA / delta, deltaD / delta,
                            deltaB / delta, deltaE / delta,
                            deltaC / delta, deltaF / delta);

        context.drawImage(strip.texture.baseTexture.source, 0, 0);
        context.restore();
    }
};

/**
 * Creates a Canvas element of the given size
 *
 * @method CanvasBuffer
 * @param width {Number} the width for the newly created canvas
 * @param height {Number} the height for the newly created canvas
 * @static
 * @private
 */
PIXI.CanvasBuffer = function(width, height)
{
    this.width = width;
    this.height = height;

    this.canvas = document.createElement( "canvas" );
    this.context = this.canvas.getContext( "2d" );

    this.canvas.width = width;
    this.canvas.height = height;
};

/**
 * Clears the canvas that was created by the CanvasBuffer class
 *
 * @method clear
 * @private
 */
PIXI.CanvasBuffer.prototype.clear = function()
{
    this.context.clearRect(0,0, this.width, this.height);
};

/**
 * Resizes the canvas that was created by the CanvasBuffer class to the specified width and height
 *
 * @method resize
 * @param width {Number} the new width of the canvas
 * @param height {Number} the new height of the canvas
 * @private
 */

PIXI.CanvasBuffer.prototype.resize = function(width, height)
{
    this.width = this.canvas.width = width;
    this.height = this.canvas.height = height;
};


/**
 * @author Mat Groves http://matgroves.com/ @Doormat23
 */


/**
 * A set of functions used by the canvas renderer to draw the primitive graphics data
 *
 * @class CanvasGraphics
 */
PIXI.CanvasGraphics = function()
{

};


/*
 * Renders the graphics object
 *
 * @static
 * @private
 * @method renderGraphics
 * @param graphics {Graphics} the actual graphics object to render
 * @param context {Context2D} the 2d drawing method of the canvas
 */
PIXI.CanvasGraphics.renderGraphics = function(graphics, context)
{
    var worldAlpha = graphics.worldAlpha;
    var color = '';

    for (var i = 0; i < graphics.graphicsData.length; i++)
    {
        var data = graphics.graphicsData[i];
        var points = data.points;

        context.strokeStyle = color = '#' + ('00000' + ( data.lineColor | 0).toString(16)).substr(-6);

        context.lineWidth = data.lineWidth;

        if(data.type === PIXI.Graphics.POLY)
        {
            context.beginPath();

            context.moveTo(points[0], points[1]);

            for (var j=1; j < points.length/2; j++)
            {
                context.lineTo(points[j * 2], points[j * 2 + 1]);
            }

            // if the first and last point are the same close the path - much neater :)
            if(points[0] === points[points.length-2] && points[1] === points[points.length-1])
            {
                context.closePath();
            }

            if(data.fill)
            {
                context.globalAlpha = data.fillAlpha * worldAlpha;
                context.fillStyle = color = '#' + ('00000' + ( data.fillColor | 0).toString(16)).substr(-6);
                context.fill();
            }
            if(data.lineWidth)
            {
                context.globalAlpha = data.lineAlpha * worldAlpha;
                context.stroke();
            }
        }
        else if(data.type === PIXI.Graphics.RECT)
        {

            if(data.fillColor || data.fillColor === 0)
            {
                context.globalAlpha = data.fillAlpha * worldAlpha;
                context.fillStyle = color = '#' + ('00000' + ( data.fillColor | 0).toString(16)).substr(-6);
                context.fillRect(points[0], points[1], points[2], points[3]);

            }
            if(data.lineWidth)
            {
                context.globalAlpha = data.lineAlpha * worldAlpha;
                context.strokeRect(points[0], points[1], points[2], points[3]);
            }

        }
        else if(data.type === PIXI.Graphics.CIRC)
        {
            // TODO - need to be Undefined!
            context.beginPath();
            context.arc(points[0], points[1], points[2],0,2*Math.PI);
            context.closePath();

            if(data.fill)
            {
                context.globalAlpha = data.fillAlpha * worldAlpha;
                context.fillStyle = color = '#' + ('00000' + ( data.fillColor | 0).toString(16)).substr(-6);
                context.fill();
            }
            if(data.lineWidth)
            {
                context.globalAlpha = data.lineAlpha * worldAlpha;
                context.stroke();
            }
        }
        else if(data.type === PIXI.Graphics.ELIP)
        {

            // ellipse code taken from: http://stackoverflow.com/questions/2172798/how-to-draw-an-oval-in-html5-canvas

            var ellipseData =  data.points;

            var w = ellipseData[2] * 2;
            var h = ellipseData[3] * 2;

            var x = ellipseData[0] - w/2;
            var y = ellipseData[1] - h/2;

            context.beginPath();

            var kappa = 0.5522848,
                ox = (w / 2) * kappa, // control point offset horizontal
                oy = (h / 2) * kappa, // control point offset vertical
                xe = x + w,           // x-end
                ye = y + h,           // y-end
                xm = x + w / 2,       // x-middle
                ym = y + h / 2;       // y-middle

            context.moveTo(x, ym);
            context.bezierCurveTo(x, ym - oy, xm - ox, y, xm, y);
            context.bezierCurveTo(xm + ox, y, xe, ym - oy, xe, ym);
            context.bezierCurveTo(xe, ym + oy, xm + ox, ye, xm, ye);
            context.bezierCurveTo(xm - ox, ye, x, ym + oy, x, ym);

            context.closePath();

            if(data.fill)
            {
                context.globalAlpha = data.fillAlpha * worldAlpha;
                context.fillStyle = color = '#' + ('00000' + ( data.fillColor | 0).toString(16)).substr(-6);
                context.fill();
            }
            if(data.lineWidth)
            {
                context.globalAlpha = data.lineAlpha * worldAlpha;
                context.stroke();
            }
        }
    }
};

/*
 * Renders a graphics mask
 *
 * @static
 * @private
 * @method renderGraphicsMask
 * @param graphics {Graphics} the graphics which will be used as a mask
 * @param context {Context2D} the context 2d method of the canvas
 */
PIXI.CanvasGraphics.renderGraphicsMask = function(graphics, context)
{
    var len = graphics.graphicsData.length;

    if(len === 0) return;

    if(len > 1)
    {
        len = 1;
        window.console.log('Pixi.js warning: masks in canvas can only mask using the first path in the graphics object');
    }

    for (var i = 0; i < 1; i++)
    {
        var data = graphics.graphicsData[i];
        var points = data.points;

        if(data.type === PIXI.Graphics.POLY)
        {
            context.beginPath();
            context.moveTo(points[0], points[1]);

            for (var j=1; j < points.length/2; j++)
            {
                context.lineTo(points[j * 2], points[j * 2 + 1]);
            }

            // if the first and last point are the same close the path - much neater :)
            if(points[0] === points[points.length-2] && points[1] === points[points.length-1])
            {
                context.closePath();
            }

        }
        else if(data.type === PIXI.Graphics.RECT)
        {
            context.beginPath();
            context.rect(points[0], points[1], points[2], points[3]);
            context.closePath();
        }
        else if(data.type === PIXI.Graphics.CIRC)
        {
            // TODO - need to be Undefined!
            context.beginPath();
            context.arc(points[0], points[1], points[2],0,2*Math.PI);
            context.closePath();
        }
        else if(data.type === PIXI.Graphics.ELIP)
        {

            // ellipse code taken from: http://stackoverflow.com/questions/2172798/how-to-draw-an-oval-in-html5-canvas
            var ellipseData =  data.points;

            var w = ellipseData[2] * 2;
            var h = ellipseData[3] * 2;

            var x = ellipseData[0] - w/2;
            var y = ellipseData[1] - h/2;

            context.beginPath();

            var kappa = 0.5522848,
                ox = (w / 2) * kappa, // control point offset horizontal
                oy = (h / 2) * kappa, // control point offset vertical
                xe = x + w,           // x-end
                ye = y + h,           // y-end
                xm = x + w / 2,       // x-middle
                ym = y + h / 2;       // y-middle

            context.moveTo(x, ym);
            context.bezierCurveTo(x, ym - oy, xm - ox, y, xm, y);
            context.bezierCurveTo(xm + ox, y, xe, ym - oy, xe, ym);
            context.bezierCurveTo(xe, ym + oy, xm + ox, ye, xm, ye);
            context.bezierCurveTo(xm - ox, ye, x, ym + oy, x, ym);
            context.closePath();
        }
    }
};

/**
 * @author Mat Groves http://matgroves.com/ @Doormat23
 */


/**
 * The Graphics class contains a set of methods that you can use to create primitive shapes and lines.
 * It is important to know that with the webGL renderer only simple polygons can be filled at this stage
 * Complex polygons will not be filled. Heres an example of a complex polygon: http://www.goodboydigital.com/wp-content/uploads/2013/06/complexPolygon.png
 *
 * @class Graphics
 * @extends DisplayObjectContainer
 * @constructor
 */
PIXI.Graphics = function()
{
    PIXI.DisplayObjectContainer.call( this );

    this.renderable = true;

    /**
     * The alpha of the fill of this graphics object
     *
     * @property fillAlpha
     * @type Number
     */
    this.fillAlpha = 1;

    /**
     * The width of any lines drawn
     *
     * @property lineWidth
     * @type Number
     */
    this.lineWidth = 0;

    /**
     * The color of any lines drawn
     *
     * @property lineColor
     * @type String
     */
    this.lineColor = "black";

    /**
     * Graphics data
     *
     * @property graphicsData
     * @type Array
     * @private
     */
    this.graphicsData = [];


    /**
     * The tint applied to the graphic shape. This is a hex value
     *
     * @property tint
     * @type Number
     * @default 0xFFFFFF
     */
    this.tint = 0xFFFFFF;// * Math.random();
    
    /**
     * The blend mode to be applied to the graphic shape
     *
     * @property blendMode
     * @type Number
     * @default PIXI.blendModes.NORMAL;
     */
    this.blendMode = PIXI.blendModes.NORMAL;
    
    /**
     * Current path
     *
     * @property currentPath
     * @type Object
     * @private
     */
    this.currentPath = {points:[]};

    /**
     * WebGL lines ? TODO-Alvin
     *
     * @property _webGL
     * @type Array
     * @private
     */
    this._webGL = [];

    /**
     * Whether this shape is used as a mask
     *
     * @property isMask
     * @type isMask
     */
    this.isMask = false;

    /**
     * The bounds of the graphic shape as rectangle object
     *
     * @property bounds
     * @type Rectangle
     */
    this.bounds = null;

    /**
     * the bound padding TODO-Alvin
     *
     * @property bounds
     * @type Number
     */
    this.boundsPadding = 10;
};

// constructor
PIXI.Graphics.prototype = Object.create( PIXI.DisplayObjectContainer.prototype );
PIXI.Graphics.prototype.constructor = PIXI.Graphics;

/**
 * If cacheAsBitmap is true the graphics object will then be rendered as if it was a sprite.
 * This is useful if your graphics element does not change often as it will speed up the rendering of the object
 * It is also usful as the graphics object will always be antialiased because it will be rendered using canvas
 * Not recommended if you are constanly redrawing the graphics element.
 *
 * @property cacheAsBitmap
 * @default false
 * @type Boolean
 * @private
 */
Object.defineProperty(PIXI.Graphics.prototype, "cacheAsBitmap", {
    get: function() {
        return  this._cacheAsBitmap;
    },
    set: function(value) {
        this._cacheAsBitmap = value;

        if(this._cacheAsBitmap)
        {
            this._generateCachedSprite();
        }
        else
        {
            this.destroyCachedSprite();
            this.dirty = true;
        }

    }
});


/**
 * Specifies the line style used for subsequent calls to Graphics methods such as the lineTo() method or the drawCircle() method.
 *
 * @method lineStyle
 * @param lineWidth {Number} width of the line to draw, will update the object's stored style
 * @param color {Number} color of the line to draw, will update the object's stored style
 * @param alpha {Number} alpha of the line to draw, will update the object's stored style
 */
PIXI.Graphics.prototype.lineStyle = function(lineWidth, color, alpha)
{
    if (!this.currentPath.points.length) this.graphicsData.pop();

    this.lineWidth = lineWidth || 0;
    this.lineColor = color || 0;
    this.lineAlpha = (arguments.length < 3) ? 1 : alpha;

    this.currentPath = {lineWidth:this.lineWidth, lineColor:this.lineColor, lineAlpha:this.lineAlpha,
                        fillColor:this.fillColor, fillAlpha:this.fillAlpha, fill:this.filling, points:[], type:PIXI.Graphics.POLY};

    this.graphicsData.push(this.currentPath);
};

/**
 * Moves the current drawing position to (x, y).
 *
 * @method moveTo
 * @param x {Number} the X coordinate to move to
 * @param y {Number} the Y coordinate to move to
 */
PIXI.Graphics.prototype.moveTo = function(x, y)
{
    if (!this.currentPath.points.length) this.graphicsData.pop();

    this.currentPath = this.currentPath = {lineWidth:this.lineWidth, lineColor:this.lineColor, lineAlpha:this.lineAlpha,
                        fillColor:this.fillColor, fillAlpha:this.fillAlpha, fill:this.filling, points:[], type:PIXI.Graphics.POLY};

    this.currentPath.points.push(x, y);

    this.graphicsData.push(this.currentPath);
};

/**
 * Draws a line using the current line style from the current drawing position to (x, y);
 * the current drawing position is then set to (x, y).
 *
 * @method lineTo
 * @param x {Number} the X coordinate to draw to
 * @param y {Number} the Y coordinate to draw to
 */
PIXI.Graphics.prototype.lineTo = function(x, y)
{
    this.currentPath.points.push(x, y);
    this.dirty = true;
};

/**
 * Specifies a simple one-color fill that subsequent calls to other Graphics methods
 * (such as lineTo() or drawCircle()) use when drawing.
 *
 * @method beginFill
 * @param color {Number} the color of the fill
 * @param alpha {Number} the alpha of the fill
 */
PIXI.Graphics.prototype.beginFill = function(color, alpha)
{

    this.filling = true;
    this.fillColor = color || 0;
    this.fillAlpha = (arguments.length < 2) ? 1 : alpha;
};

/**
 * Applies a fill to the lines and shapes that were added since the last call to the beginFill() method.
 *
 * @method endFill
 */
PIXI.Graphics.prototype.endFill = function()
{
    this.filling = false;
    this.fillColor = null;
    this.fillAlpha = 1;
};

/**
 * @method drawRect
 *
 * @param x {Number} The X coord of the top-left of the rectangle
 * @param y {Number} The Y coord of the top-left of the rectangle
 * @param width {Number} The width of the rectangle
 * @param height {Number} The height of the rectangle
 */
PIXI.Graphics.prototype.drawRect = function( x, y, width, height )
{
    if (!this.currentPath.points.length) this.graphicsData.pop();

    this.currentPath = {lineWidth:this.lineWidth, lineColor:this.lineColor, lineAlpha:this.lineAlpha,
                        fillColor:this.fillColor, fillAlpha:this.fillAlpha, fill:this.filling,
                        points:[x, y, width, height], type:PIXI.Graphics.RECT};

    this.graphicsData.push(this.currentPath);
    this.dirty = true;
};

/**
 * Draws a circle.
 *
 * @method drawCircle
 * @param x {Number} The X coordinate of the center of the circle
 * @param y {Number} The Y coordinate of the center of the circle
 * @param radius {Number} The radius of the circle
 */
PIXI.Graphics.prototype.drawCircle = function( x, y, radius)
{

    if (!this.currentPath.points.length) this.graphicsData.pop();

    this.currentPath = {lineWidth:this.lineWidth, lineColor:this.lineColor, lineAlpha:this.lineAlpha,
                        fillColor:this.fillColor, fillAlpha:this.fillAlpha, fill:this.filling,
                        points:[x, y, radius, radius], type:PIXI.Graphics.CIRC};

    this.graphicsData.push(this.currentPath);
    this.dirty = true;
};

/**
 * Draws an ellipse.
 *
 * @method drawEllipse
 * @param x {Number} The X coordinate of the upper-left corner of the framing rectangle of this ellipse
 * @param y {Number} The Y coordinate of the upper-left corner of the framing rectangle of this ellipse
 * @param width {Number} The width of the ellipse
 * @param height {Number} The height of the ellipse
 */
PIXI.Graphics.prototype.drawEllipse = function( x, y, width, height)
{

    if (!this.currentPath.points.length) this.graphicsData.pop();

    this.currentPath = {lineWidth:this.lineWidth, lineColor:this.lineColor, lineAlpha:this.lineAlpha,
                        fillColor:this.fillColor, fillAlpha:this.fillAlpha, fill:this.filling,
                        points:[x, y, width, height], type:PIXI.Graphics.ELIP};

    this.graphicsData.push(this.currentPath);
    this.dirty = true;
};

/**
 * Clears the graphics that were drawn to this Graphics object, and resets fill and line style settings.
 *
 * @method clear
 */
PIXI.Graphics.prototype.clear = function()
{
    this.lineWidth = 0;
    this.filling = false;

    this.dirty = true;
    this.clearDirty = true;
    this.graphicsData = [];

    this.bounds = null; //new PIXI.Rectangle();
};

/**
 * Useful function that returns a texture of the graphics object that can then be used to create sprites
 * This can be quite useful if your geometry is complicated and needs to be reused multiple times.
 *
 * @method generateTexture
 * @return {Texture} a texture of the graphics object
 */
PIXI.Graphics.prototype.generateTexture = function()
{
    var bounds = this.getBounds();

    var canvasBuffer = new PIXI.CanvasBuffer(bounds.width, bounds.height);
    var texture = PIXI.Texture.fromCanvas(canvasBuffer.canvas);

    canvasBuffer.context.translate(-bounds.x,-bounds.y);
    
    PIXI.CanvasGraphics.renderGraphics(this, canvasBuffer.context);

    return texture;
};

/**
* Renders the object using the WebGL renderer
*
* @method _renderWebGL
* @param renderSession {RenderSession} 
* @private
*/
PIXI.Graphics.prototype._renderWebGL = function(renderSession)
{
    // if the sprite is not visible or the alpha is 0 then no need to render this element
    if(this.visible === false || this.alpha === 0 || this.isMask === true)return;
    
    if(this._cacheAsBitmap)
    {
       
        if(this.dirty)
        {
            this._generateCachedSprite();
            // we will also need to update the texture on the gpu too!
            PIXI.updateWebGLTexture(this._cachedSprite.texture.baseTexture, renderSession.gl);
            
            this.dirty =  false;
        }

        PIXI.Sprite.prototype._renderWebGL.call(this._cachedSprite, renderSession);

        return;
    }
    else
    {
        renderSession.spriteBatch.stop();

        if(this._mask)renderSession.maskManager.pushMask(this.mask, renderSession);
        if(this._filters)renderSession.filterManager.pushFilter(this._filterBlock);
      
        // check blend mode
        if(this.blendMode !== renderSession.spriteBatch.currentBlendMode)
        {
            renderSession.spriteBatch.currentBlendMode = this.blendMode;
            var blendModeWebGL = PIXI.blendModesWebGL[renderSession.spriteBatch.currentBlendMode];
            renderSession.spriteBatch.gl.blendFunc(blendModeWebGL[0], blendModeWebGL[1]);
        }
     
        PIXI.WebGLGraphics.renderGraphics(this, renderSession);
        
        // only render if it has children!
        if(this.children.length)
        {
            renderSession.spriteBatch.start();

             // simple render children!
            for(var i=0, j=this.children.length; i<j; i++)
            {
                this.children[i]._renderWebGL(renderSession);
            }

            renderSession.spriteBatch.stop();
        }

        if(this._filters)renderSession.filterManager.popFilter();
        if(this._mask)renderSession.maskManager.popMask(renderSession);
          
        renderSession.drawCount++;

        renderSession.spriteBatch.start();
    }
};

/**
* Renders the object using the Canvas renderer
*
* @method _renderCanvas
* @param renderSession {RenderSession} 
* @private
*/
PIXI.Graphics.prototype._renderCanvas = function(renderSession)
{
    // if the sprite is not visible or the alpha is 0 then no need to render this element
    if(this.visible === false || this.alpha === 0 || this.isMask === true)return;
    
    var context = renderSession.context;
    var transform = this.worldTransform;
    
    if(this.blendMode !== renderSession.currentBlendMode)
    {
        renderSession.currentBlendMode = this.blendMode;
        context.globalCompositeOperation = PIXI.blendModesCanvas[renderSession.currentBlendMode];
    }

    context.setTransform(transform.a, transform.c, transform.b, transform.d, transform.tx, transform.ty);
    PIXI.CanvasGraphics.renderGraphics(this, context);

     // simple render children!
    for(var i=0, j=this.children.length; i<j; i++)
    {
        this.children[i]._renderCanvas(renderSession);
    }
};

/**
 * Retrieves the bounds of the graphic shape as a rectangle object
 *
 * @method getBounds
 * @return {Rectangle} the rectangular bounding area
 */
PIXI.Graphics.prototype.getBounds = function( matrix )
{
    if(!this.bounds)this.updateBounds();

    var w0 = this.bounds.x;
    var w1 = this.bounds.width + this.bounds.x;

    var h0 = this.bounds.y;
    var h1 = this.bounds.height + this.bounds.y;

    var worldTransform = matrix || this.worldTransform;

    var a = worldTransform.a;
    var b = worldTransform.c;
    var c = worldTransform.b;
    var d = worldTransform.d;
    var tx = worldTransform.tx;
    var ty = worldTransform.ty;

    var x1 = a * w1 + c * h1 + tx;
    var y1 = d * h1 + b * w1 + ty;

    var x2 = a * w0 + c * h1 + tx;
    var y2 = d * h1 + b * w0 + ty;

    var x3 = a * w0 + c * h0 + tx;
    var y3 = d * h0 + b * w0 + ty;

    var x4 =  a * w1 + c * h0 + tx;
    var y4 =  d * h0 + b * w1 + ty;

    var maxX = -Infinity;
    var maxY = -Infinity;

    var minX = Infinity;
    var minY = Infinity;

    minX = x1 < minX ? x1 : minX;
    minX = x2 < minX ? x2 : minX;
    minX = x3 < minX ? x3 : minX;
    minX = x4 < minX ? x4 : minX;

    minY = y1 < minY ? y1 : minY;
    minY = y2 < minY ? y2 : minY;
    minY = y3 < minY ? y3 : minY;
    minY = y4 < minY ? y4 : minY;

    maxX = x1 > maxX ? x1 : maxX;
    maxX = x2 > maxX ? x2 : maxX;
    maxX = x3 > maxX ? x3 : maxX;
    maxX = x4 > maxX ? x4 : maxX;

    maxY = y1 > maxY ? y1 : maxY;
    maxY = y2 > maxY ? y2 : maxY;
    maxY = y3 > maxY ? y3 : maxY;
    maxY = y4 > maxY ? y4 : maxY;

    var bounds = this._bounds;

    bounds.x = minX;
    bounds.width = maxX - minX;

    bounds.y = minY;
    bounds.height = maxY - minY;

    return bounds;
};

/**
 * Update the bounds of the object
 *
 * @method updateBounds
 */
PIXI.Graphics.prototype.updateBounds = function()
{
    
    var minX = Infinity;
    var maxX = -Infinity;

    var minY = Infinity;
    var maxY = -Infinity;

    var points, x, y, w, h;

    for (var i = 0; i < this.graphicsData.length; i++) {
        var data = this.graphicsData[i];
        var type = data.type;
        var lineWidth = data.lineWidth;

        points = data.points;

        if(type === PIXI.Graphics.RECT)
        {
            x = points[0] - lineWidth/2;
            y = points[1] - lineWidth/2;
            w = points[2] + lineWidth;
            h = points[3] + lineWidth;

            minX = x < minX ? x : minX;
            maxX = x + w > maxX ? x + w : maxX;

            minY = y < minY ? x : minY;
            maxY = y + h > maxY ? y + h : maxY;
        }
        else if(type === PIXI.Graphics.CIRC || type === PIXI.Graphics.ELIP)
        {
            x = points[0];
            y = points[1];
            w = points[2] + lineWidth/2;
            h = points[3] + lineWidth/2;

            minX = x - w < minX ? x - w : minX;
            maxX = x + w > maxX ? x + w : maxX;

            minY = y - h < minY ? y - h : minY;
            maxY = y + h > maxY ? y + h : maxY;
        }
        else
        {
            // POLY
            for (var j = 0; j < points.length; j+=2)
            {

                x = points[j];
                y = points[j+1];
                minX = x-lineWidth < minX ? x-lineWidth : minX;
                maxX = x+lineWidth > maxX ? x+lineWidth : maxX;

                minY = y-lineWidth < minY ? y-lineWidth : minY;
                maxY = y+lineWidth > maxY ? y+lineWidth : maxY;
            }
        }
    }

    var padding = this.boundsPadding;
    this.bounds = new PIXI.Rectangle(minX - padding, minY - padding, (maxX - minX) + padding * 2, (maxY - minY) + padding * 2);
};


/**
 * Generates the cached sprite that was made using the generate TODO-Alvin
 *
 * @method _generateCachedSprite
 * @private
 */
PIXI.Graphics.prototype._generateCachedSprite = function()
{
    var bounds = this.getLocalBounds();

    if(!this._cachedSprite)
    {
        var canvasBuffer = new PIXI.CanvasBuffer(bounds.width, bounds.height);
        var texture = PIXI.Texture.fromCanvas(canvasBuffer.canvas);
        
        this._cachedSprite = new PIXI.Sprite(texture);
        this._cachedSprite.buffer = canvasBuffer;

        this._cachedSprite.worldTransform = this.worldTransform;
    }
    else
    {
        this._cachedSprite.buffer.resize(bounds.width, bounds.height);
    }

    // leverage the anchor to account for the offset of the element
    this._cachedSprite.anchor.x = -( bounds.x / bounds.width );
    this._cachedSprite.anchor.y = -( bounds.y / bounds.height );

   // this._cachedSprite.buffer.context.save();
    this._cachedSprite.buffer.context.translate(-bounds.x,-bounds.y);
    
    PIXI.CanvasGraphics.renderGraphics(this, this._cachedSprite.buffer.context);
   // this._cachedSprite.buffer.context.restore();
};

PIXI.Graphics.prototype.destroyCachedSprite = function()
{
    this._cachedSprite.texture.destroy(true);

    // let the gc collect the unused sprite
    // TODO could be object pooled!
    this._cachedSprite = null;
};


// SOME TYPES:
PIXI.Graphics.POLY = 0;
PIXI.Graphics.RECT = 1;
PIXI.Graphics.CIRC = 2;
PIXI.Graphics.ELIP = 3;

/**
 * @author Mat Groves http://matgroves.com/
 */

 /**
 * 
 * @class Strip
 * @constructor
 * @param texture {Texture} TODO-Alvin
 * @param width {Number} the width of the TODO-Alvin
 * @param height {Number} the height of the TODO-Alvin
 * 
 */

PIXI.Strip = function(texture, width, height)
{
    PIXI.DisplayObjectContainer.call( this );
    this.texture = texture;
    this.blendMode = PIXI.blendModes.NORMAL;

    try
    {
        this.uvs = new Float32Array([0, 1,
                1, 1,
                1, 0, 0,1]);

        this.verticies = new Float32Array([0, 0,
                          0,0,
                          0,0, 0,
                          0, 0]);

        this.colors = new Float32Array([1, 1, 1, 1]);

        this.indices = new Uint16Array([0, 1, 2, 3]);
    }
    catch(error)
    {
        this.uvs = [0, 1,
                1, 1,
                1, 0, 0,1];

        this.verticies = [0, 0,
                          0,0,
                          0,0, 0,
                          0, 0];

        this.colors = [1, 1, 1, 1];

        this.indices = [0, 1, 2, 3];
    }


    /*
    this.uvs = new Float32Array()
    this.verticies = new Float32Array()
    this.colors = new Float32Array()
    this.indices = new Uint16Array()
    */
    this.width = width;
    this.height = height;

    // load the texture!
    if(texture.baseTexture.hasLoaded)
    {
        this.width   = this.texture.frame.width;
        this.height  = this.texture.frame.height;
        this.updateFrame = true;
    }
    else
    {
        this.onTextureUpdateBind = this.onTextureUpdate.bind(this);
        this.texture.addEventListener( 'update', this.onTextureUpdateBind );
    }

    this.renderable = true;
};

// constructor
PIXI.Strip.prototype = Object.create( PIXI.DisplayObjectContainer.prototype );
PIXI.Strip.prototype.constructor = PIXI.Strip;

/*
 * Sets the texture that the Strip will use 
 * TODO-Alvin
 *
 * @method setTexture
 * @param texture {Texture} the texture that will be used
 * @private
 */
PIXI.Strip.prototype.setTexture = function(texture)
{
    //TODO SET THE TEXTURES
    //TODO VISIBILITY

    // stop current texture
    this.texture = texture;
    this.width   = texture.frame.width;
    this.height  = texture.frame.height;
    this.updateFrame = true;
};

/**
 * When the texture is updated, this event will fire to update the scale and frame
 *
 * @method onTextureUpdate
 * @param event
 * @private
 */
PIXI.Strip.prototype.onTextureUpdate = function()
{
    this.updateFrame = true;
};
// some helper functions..

/* @author Mat Groves http://matgroves.com/ @Doormat23
 */

/**
 * 
 * @class Rope
 * @constructor
 * @param texture {Texture} TODO-Alvin
 * @param y {Array} TODO-Alvin
 * 
 */
PIXI.Rope = function(texture, points)
{
    PIXI.Strip.call( this, texture );
    this.points = points;

    try
    {
        this.verticies = new Float32Array(points.length * 4);
        this.uvs = new Float32Array(points.length * 4);
        this.colors = new Float32Array(points.length * 2);
        this.indices = new Uint16Array(points.length * 2);
    }
    catch(error)
    {
        this.verticies = new Array(points.length * 4);
        this.uvs = new Array(points.length * 4);
        this.colors = new Array(points.length * 2);
        this.indices = new Array(points.length * 2);
    }

    this.refresh();
};


// constructor
PIXI.Rope.prototype = Object.create( PIXI.Strip.prototype );
PIXI.Rope.prototype.constructor = PIXI.Rope;

/*
 * Refreshes TODO-Alvin
 *
 * @method refresh
 */
PIXI.Rope.prototype.refresh = function()
{
    var points = this.points;
    if(points.length < 1) return;

    var uvs = this.uvs;

    var lastPoint = points[0];
    var indices = this.indices;
    var colors = this.colors;

    this.count-=0.2;


    uvs[0] = 0;
    uvs[1] = 1;
    uvs[2] = 0;
    uvs[3] = 1;

    colors[0] = 1;
    colors[1] = 1;

    indices[0] = 0;
    indices[1] = 1;

    var total = points.length,
        point, index, amount;

    for (var i = 1; i < total; i++)
    {

        point = points[i];
        index = i * 4;
        // time to do some smart drawing!
        amount = i / (total-1);

        if(i%2)
        {
            uvs[index] = amount;
            uvs[index+1] = 0;

            uvs[index+2] = amount;
            uvs[index+3] = 1;

        }
        else
        {
            uvs[index] = amount;
            uvs[index+1] = 0;

            uvs[index+2] = amount;
            uvs[index+3] = 1;
        }

        index = i * 2;
        colors[index] = 1;
        colors[index+1] = 1;

        index = i * 2;
        indices[index] = index;
        indices[index + 1] = index + 1;

        lastPoint = point;
    }
};

/*
 * Updates the object transform for rendering
 *
 * @method updateTransform
 * @private
 */
PIXI.Rope.prototype.updateTransform = function()
{

    var points = this.points;
    if(points.length < 1)return;

    var lastPoint = points[0];
    var nextPoint;
    var perp = {x:0, y:0};

    this.count-=0.2;

    var verticies = this.verticies;
    verticies[0] = lastPoint.x + perp.x;
    verticies[1] = lastPoint.y + perp.y; //+ 200
    verticies[2] = lastPoint.x - perp.x;
    verticies[3] = lastPoint.y - perp.y;//+200
    // time to do some smart drawing!

    var total = points.length,
        point, index, ratio, perpLength, num;

    for (var i = 1; i < total; i++)
    {
        point = points[i];
        index = i * 4;

        if(i < points.length-1)
        {
            nextPoint = points[i+1];
        }
        else
        {
            nextPoint = point;
        }

        perp.y = -(nextPoint.x - lastPoint.x);
        perp.x = nextPoint.y - lastPoint.y;

        ratio = (1 - (i / (total-1))) * 10;

        if(ratio > 1) ratio = 1;

        perpLength = Math.sqrt(perp.x * perp.x + perp.y * perp.y);
        num = this.texture.height / 2; //(20 + Math.abs(Math.sin((i + this.count) * 0.3) * 50) )* ratio;
        perp.x /= perpLength;
        perp.y /= perpLength;

        perp.x *= num;
        perp.y *= num;

        verticies[index] = point.x + perp.x;
        verticies[index+1] = point.y + perp.y;
        verticies[index+2] = point.x - perp.x;
        verticies[index+3] = point.y - perp.y;

        lastPoint = point;
    }

    PIXI.DisplayObjectContainer.prototype.updateTransform.call( this );
};
/*
 * Sets the texture that the Rope will use 
 * TODO-Alvin
 *
 * @method setTexture
 * @param texture {Texture} the texture that will be used
 */
PIXI.Rope.prototype.setTexture = function(texture)
{
    // stop current texture
    this.texture = texture;
    this.updateFrame = true;
};

/**
 * @author Mat Groves http://matgroves.com/
 */

/**
 * A tiling sprite is a fast way of rendering a tiling image
 *
 * @class TilingSprite
 * @extends DisplayObjectContainer
 * @constructor
 * @param texture {Texture} the texture of the tiling sprite
 * @param width {Number}  the width of the tiling sprite
 * @param height {Number} the height of the tiling sprite
 */
PIXI.TilingSprite = function(texture, width, height)
{
    PIXI.Sprite.call( this, texture);

    /**
     * The with of the tiling sprite
     *
     * @property width
     * @type Number
     */
    this.width = width || 100;
    /**
     * The height of the tiling sprite
     *
     * @property height
     * @type Number
     */
    this.height = height || 100;

    /**
     * The scaling of the image that is being tiled
     *
     * @property tileScale
     * @type Point
     */
    this.tileScale = new PIXI.Point(1,1);

    /**
     * 
     *
     * @property tileScaleOffset
     * @type Point
     */
    this.tileScaleOffset = new PIXI.Point(1,1);
    
    /**
     * The offset position of the image that is being tiled
     *
     * @property tilePosition
     * @type Point
     */
    this.tilePosition = new PIXI.Point(0,0);

    this.renderable = true;

    /**
     * The tint applied to the sprite. This is a hex value
     *
     * @property tint
     * @type Number
     * @default 0xFFFFFF
     */
    this.tint = 0xFFFFFF;
    
    /**
     * The blend mode to be applied to the sprite
     *
     * @property blendMode
     * @type Number
     * @default PIXI.blendModes.NORMAL;
     */
    this.blendMode = PIXI.blendModes.NORMAL;
};

// constructor
PIXI.TilingSprite.prototype = Object.create( PIXI.Sprite.prototype );
PIXI.TilingSprite.prototype.constructor = PIXI.TilingSprite;


/**
 * The width of the sprite, setting this will actually modify the scale to achieve the value set
 *
 * @property width
 * @type Number
 */
Object.defineProperty(PIXI.TilingSprite.prototype, 'width', {
    get: function() {
        return this._width;
    },
    set: function(value) {
        
        this._width = value;
    }
});

/**
 * The height of the TilingSprite, setting this will actually modify the scale to achieve the value set
 *
 * @property height
 * @type Number
 */
Object.defineProperty(PIXI.TilingSprite.prototype, 'height', {
    get: function() {
        return  this._height;
    },
    set: function(value) {
        this._height = value;
    }
});

/**
 * When the texture is updated, this event will fire to update the scale and frame
 *
 * @method onTextureUpdate
 * @param event
 * @private
 */
PIXI.TilingSprite.prototype.onTextureUpdate = function()
{
    // so if _width is 0 then width was not set..
    //console.log("HI MUM")
   

    this.updateFrame = true;
};

PIXI.TilingSprite.prototype._renderWebGL = function(renderSession)
{

    if(this.visible === false || this.alpha === 0)return;
    
    var i,j;

    if(this.mask || this.filters)
    {
        if(this.mask)
        {
            renderSession.spriteBatch.stop();
            renderSession.maskManager.pushMask(this.mask, renderSession);
            renderSession.spriteBatch.start();
        }

        if(this.filters)
        {
            renderSession.spriteBatch.flush();
            renderSession.filterManager.pushFilter(this._filterBlock);
        }

        if(!this.tilingTexture)this.generateTilingTexture(true);
        else renderSession.spriteBatch.renderTilingSprite(this);

        // simple render children!
        for(i=0,j=this.children.length; i<j; i++)
        {
            this.children[i]._renderWebGL(renderSession);
        }

        renderSession.spriteBatch.stop();

        if(this.filters)renderSession.filterManager.popFilter();
        if(this.mask)renderSession.maskManager.popMask(renderSession);
        
        renderSession.spriteBatch.start();
    }
    else
    {
        if(!this.tilingTexture)this.generateTilingTexture(true);
        else renderSession.spriteBatch.renderTilingSprite(this);
        
        // simple render children!
        for(i=0,j=this.children.length; i<j; i++)
        {
            this.children[i]._renderWebGL(renderSession);
        }
    }
};


PIXI.TilingSprite.prototype._renderCanvas = function(renderSession)
{
    if(this.visible === false || this.alpha === 0)return;
    
    var context = renderSession.context;

    if(this._mask)
    {
        renderSession.maskManager.pushMask(this._mask, context);
    }

    context.globalAlpha = this.worldAlpha;

    
    var transform = this.worldTransform;

    // allow for trimming

    context.setTransform(transform.a, transform.c, transform.b, transform.d, transform.tx, transform.ty);


    if(!this.__tilePattern)
    {
        this.generateTilingTexture(false);
        
        if(this.tilingTexture)
        {
            this.__tilePattern = context.createPattern(this.tilingTexture.baseTexture.source, 'repeat');
        }

    }

    // check blend mode
    if(this.blendMode !== renderSession.currentBlendMode)
    {
        renderSession.currentBlendMode = this.blendMode;
        context.globalCompositeOperation = PIXI.blendModesCanvas[renderSession.currentBlendMode];
    }

    context.beginPath();

    var tilePositionX = this.tilePosition.x % this.tilingTexture.width;
    var tilePositionY = this.tilePosition.y % this.tilingTexture.height;

    var tileScale = this.tileScale;

    tilePosition.x %= this.tilingTexture.baseTexture.width;
    tilePosition.y %= this.tilingTexture.baseTexture.height;

   // console.log(tileScale.x)
    // offset
    context.scale(tileScale.x,tileScale.y);
    context.translate(tilePositionX, tilePositionY);

    context.fillStyle = this.__tilePattern;
    context.fillRect(-tilePositionX,-tilePositionY,this.width / tileScale.x, this.height / tileScale.y);

    context.scale(1/tileScale.x, 1/tileScale.y);
    context.translate(-tilePositionX, -tilePositionY);

    context.closePath();

    if(this._mask)
    {
        renderSession.maskManager.popMask(renderSession.context);
    }
};

PIXI.TilingSprite.prototype.getBounds = function()
{

    var width = this._width;
    var height = this._height;

    var w0 = width * (1-this.anchor.x);
    var w1 = width * -this.anchor.x;

    var h0 = height * (1-this.anchor.y);
    var h1 = height * -this.anchor.y;

    var worldTransform = this.worldTransform;

    var a = worldTransform.a;
    var b = worldTransform.c;
    var c = worldTransform.b;
    var d = worldTransform.d;
    var tx = worldTransform.tx;
    var ty = worldTransform.ty;
    
    var x1 = a * w1 + c * h1 + tx;
    var y1 = d * h1 + b * w1 + ty;

    var x2 = a * w0 + c * h1 + tx;
    var y2 = d * h1 + b * w0 + ty;

    var x3 = a * w0 + c * h0 + tx;
    var y3 = d * h0 + b * w0 + ty;

    var x4 =  a * w1 + c * h0 + tx;
    var y4 =  d * h0 + b * w1 + ty;

    var maxX = -Infinity;
    var maxY = -Infinity;

    var minX = Infinity;
    var minY = Infinity;

    minX = x1 < minX ? x1 : minX;
    minX = x2 < minX ? x2 : minX;
    minX = x3 < minX ? x3 : minX;
    minX = x4 < minX ? x4 : minX;

    minY = y1 < minY ? y1 : minY;
    minY = y2 < minY ? y2 : minY;
    minY = y3 < minY ? y3 : minY;
    minY = y4 < minY ? y4 : minY;

    maxX = x1 > maxX ? x1 : maxX;
    maxX = x2 > maxX ? x2 : maxX;
    maxX = x3 > maxX ? x3 : maxX;
    maxX = x4 > maxX ? x4 : maxX;

    maxY = y1 > maxY ? y1 : maxY;
    maxY = y2 > maxY ? y2 : maxY;
    maxY = y3 > maxY ? y3 : maxY;
    maxY = y4 > maxY ? y4 : maxY;

    var bounds = this._bounds;

    bounds.x = minX;
    bounds.width = maxX - minX;

    bounds.y = minY;
    bounds.height = maxY - minY;

    // store a reference so that if this function gets called again in the render cycle we do not have to recalculate
    this._currentBounds = bounds;

    return bounds;
};


PIXI.TilingSprite.prototype.generateTilingTexture = function(forcePowerOfTwo)
{
    var texture = this.texture;

    if(!texture.baseTexture.hasLoaded)return;

    var baseTexture = texture.baseTexture;
    var frame = texture.frame;

    var targetWidth, targetHeight;

    // check that the frame is the same size as the base texture.
    
    var isFrame = frame.width !== baseTexture.width || frame.height !== baseTexture.height;

    this.tilingTexture = texture;

    var newTextureRequired = false;

    if(!forcePowerOfTwo)
    {
        if(isFrame)
        {
            targetWidth = frame.width;
            targetHeight = frame.height;
            
            newTextureRequired = true;
        }
    }
    else
    {
        targetWidth = PIXI.getNextPowerOfTwo(texture.frame.width);
        targetHeight = PIXI.getNextPowerOfTwo(texture.frame.height);

        if(frame.width !== targetWidth && frame.height !== targetHeight)newTextureRequired = true;
    }

    if(newTextureRequired)
    {
        var canvasBuffer = new PIXI.CanvasBuffer(targetWidth, targetHeight);
        
        canvasBuffer.context.drawImage(texture.baseTexture.source,
                                       frame.x,
                                       frame.y,
                                       frame.width,
                                       frame.height,
                                       0,
                                       0,
                                       targetWidth,
                                       targetHeight);

        this.tilingTexture = PIXI.Texture.fromCanvas(canvasBuffer.canvas);

        this.tileScaleOffset.x = frame.width / targetWidth;
        this.tileScaleOffset.y = frame.height / targetHeight;
    }

   
    this.tilingTexture.baseTexture._powerOf2 = true;
};
/**
 * @author Mat Groves http://matgroves.com/ @Doormat23
 * based on pixi impact spine implementation made by Eemeli Kelokorpi (@ekelokorpi) https://github.com/ekelokorpi
 *
 * Awesome JS run time provided by EsotericSoftware
 * https://github.com/EsotericSoftware/spine-runtimes
 *
 */

/*
 * Awesome JS run time provided by EsotericSoftware
 *
 * https://github.com/EsotericSoftware/spine-runtimes
 *
 */

var spine = {};

spine.BoneData = function (name, parent) {
    this.name = name;
    this.parent = parent;
};
spine.BoneData.prototype = {
    length: 0,
    x: 0, y: 0,
    rotation: 0,
    scaleX: 1, scaleY: 1
};

spine.SlotData = function (name, boneData) {
    this.name = name;
    this.boneData = boneData;
};
spine.SlotData.prototype = {
    r: 1, g: 1, b: 1, a: 1,
    attachmentName: null
};

spine.Bone = function (boneData, parent) {
    this.data = boneData;
    this.parent = parent;
    this.setToSetupPose();
};
spine.Bone.yDown = false;
spine.Bone.prototype = {
    x: 0, y: 0,
    rotation: 0,
    scaleX: 1, scaleY: 1,
    m00: 0, m01: 0, worldX: 0, // a b x
    m10: 0, m11: 0, worldY: 0, // c d y
    worldRotation: 0,
    worldScaleX: 1, worldScaleY: 1,
    updateWorldTransform: function (flipX, flipY) {
        var parent = this.parent;
        if (parent != null) {
            this.worldX = this.x * parent.m00 + this.y * parent.m01 + parent.worldX;
            this.worldY = this.x * parent.m10 + this.y * parent.m11 + parent.worldY;
            this.worldScaleX = parent.worldScaleX * this.scaleX;
            this.worldScaleY = parent.worldScaleY * this.scaleY;
            this.worldRotation = parent.worldRotation + this.rotation;
        } else {
            this.worldX = this.x;
            this.worldY = this.y;
            this.worldScaleX = this.scaleX;
            this.worldScaleY = this.scaleY;
            this.worldRotation = this.rotation;
        }
        var radians = this.worldRotation * Math.PI / 180;
        var cos = Math.cos(radians);
        var sin = Math.sin(radians);
        this.m00 = cos * this.worldScaleX;
        this.m10 = sin * this.worldScaleX;
        this.m01 = -sin * this.worldScaleY;
        this.m11 = cos * this.worldScaleY;
        if (flipX) {
            this.m00 = -this.m00;
            this.m01 = -this.m01;
        }
        if (flipY) {
            this.m10 = -this.m10;
            this.m11 = -this.m11;
        }
        if (spine.Bone.yDown) {
            this.m10 = -this.m10;
            this.m11 = -this.m11;
        }
    },
    setToSetupPose: function () {
        var data = this.data;
        this.x = data.x;
        this.y = data.y;
        this.rotation = data.rotation;
        this.scaleX = data.scaleX;
        this.scaleY = data.scaleY;
    }
};

spine.Slot = function (slotData, skeleton, bone) {
    this.data = slotData;
    this.skeleton = skeleton;
    this.bone = bone;
    this.setToSetupPose();
};
spine.Slot.prototype = {
    r: 1, g: 1, b: 1, a: 1,
    _attachmentTime: 0,
    attachment: null,
    setAttachment: function (attachment) {
        this.attachment = attachment;
        this._attachmentTime = this.skeleton.time;
    },
    setAttachmentTime: function (time) {
        this._attachmentTime = this.skeleton.time - time;
    },
    getAttachmentTime: function () {
        return this.skeleton.time - this._attachmentTime;
    },
    setToSetupPose: function () {
        var data = this.data;
        this.r = data.r;
        this.g = data.g;
        this.b = data.b;
        this.a = data.a;

        var slotDatas = this.skeleton.data.slots;
        for (var i = 0, n = slotDatas.length; i < n; i++) {
            if (slotDatas[i] == data) {
                this.setAttachment(!data.attachmentName ? null : this.skeleton.getAttachmentBySlotIndex(i, data.attachmentName));
                break;
            }
        }
    }
};

spine.Skin = function (name) {
    this.name = name;
    this.attachments = {};
};
spine.Skin.prototype = {
    addAttachment: function (slotIndex, name, attachment) {
        this.attachments[slotIndex + ":" + name] = attachment;
    },
    getAttachment: function (slotIndex, name) {
        return this.attachments[slotIndex + ":" + name];
    },
    _attachAll: function (skeleton, oldSkin) {
        for (var key in oldSkin.attachments) {
            var colon = key.indexOf(":");
            var slotIndex = parseInt(key.substring(0, colon), 10);
            var name = key.substring(colon + 1);
            var slot = skeleton.slots[slotIndex];
            if (slot.attachment && slot.attachment.name == name) {
                var attachment = this.getAttachment(slotIndex, name);
                if (attachment) slot.setAttachment(attachment);
            }
        }
    }
};

spine.Animation = function (name, timelines, duration) {
    this.name = name;
    this.timelines = timelines;
    this.duration = duration;
};
spine.Animation.prototype = {
    apply: function (skeleton, time, loop) {
        if (loop && this.duration) time %= this.duration;
        var timelines = this.timelines;
        for (var i = 0, n = timelines.length; i < n; i++)
            timelines[i].apply(skeleton, time, 1);
    },
    mix: function (skeleton, time, loop, alpha) {
        if (loop && this.duration) time %= this.duration;
        var timelines = this.timelines;
        for (var i = 0, n = timelines.length; i < n; i++)
            timelines[i].apply(skeleton, time, alpha);
    }
};

spine.binarySearch = function (values, target, step) {
    var low = 0;
    var high = Math.floor(values.length / step) - 2;
    if (!high) return step;
    var current = high >>> 1;
    while (true) {
        if (values[(current + 1) * step] <= target)
            low = current + 1;
        else
            high = current;
        if (low == high) return (low + 1) * step;
        current = (low + high) >>> 1;
    }
};
spine.linearSearch = function (values, target, step) {
    for (var i = 0, last = values.length - step; i <= last; i += step)
        if (values[i] > target) return i;
    return -1;
};

spine.Curves = function (frameCount) {
    this.curves = []; // dfx, dfy, ddfx, ddfy, dddfx, dddfy, ...
    this.curves.length = (frameCount - 1) * 6;
};
spine.Curves.prototype = {
    setLinear: function (frameIndex) {
        this.curves[frameIndex * 6] = 0/*LINEAR*/;
    },
    setStepped: function (frameIndex) {
        this.curves[frameIndex * 6] = -1/*STEPPED*/;
    },
    /** Sets the control handle positions for an interpolation bezier curve used to transition from this keyframe to the next.
     * cx1 and cx2 are from 0 to 1, representing the percent of time between the two keyframes. cy1 and cy2 are the percent of
     * the difference between the keyframe's values. */
    setCurve: function (frameIndex, cx1, cy1, cx2, cy2) {
        var subdiv_step = 1 / 10/*BEZIER_SEGMENTS*/;
        var subdiv_step2 = subdiv_step * subdiv_step;
        var subdiv_step3 = subdiv_step2 * subdiv_step;
        var pre1 = 3 * subdiv_step;
        var pre2 = 3 * subdiv_step2;
        var pre4 = 6 * subdiv_step2;
        var pre5 = 6 * subdiv_step3;
        var tmp1x = -cx1 * 2 + cx2;
        var tmp1y = -cy1 * 2 + cy2;
        var tmp2x = (cx1 - cx2) * 3 + 1;
        var tmp2y = (cy1 - cy2) * 3 + 1;
        var i = frameIndex * 6;
        var curves = this.curves;
        curves[i] = cx1 * pre1 + tmp1x * pre2 + tmp2x * subdiv_step3;
        curves[i + 1] = cy1 * pre1 + tmp1y * pre2 + tmp2y * subdiv_step3;
        curves[i + 2] = tmp1x * pre4 + tmp2x * pre5;
        curves[i + 3] = tmp1y * pre4 + tmp2y * pre5;
        curves[i + 4] = tmp2x * pre5;
        curves[i + 5] = tmp2y * pre5;
    },
    getCurvePercent: function (frameIndex, percent) {
        percent = percent < 0 ? 0 : (percent > 1 ? 1 : percent);
        var curveIndex = frameIndex * 6;
        var curves = this.curves;
        var dfx = curves[curveIndex];
        if (!dfx/*LINEAR*/) return percent;
        if (dfx == -1/*STEPPED*/) return 0;
        var dfy = curves[curveIndex + 1];
        var ddfx = curves[curveIndex + 2];
        var ddfy = curves[curveIndex + 3];
        var dddfx = curves[curveIndex + 4];
        var dddfy = curves[curveIndex + 5];
        var x = dfx, y = dfy;
        var i = 10/*BEZIER_SEGMENTS*/ - 2;
        while (true) {
            if (x >= percent) {
                var lastX = x - dfx;
                var lastY = y - dfy;
                return lastY + (y - lastY) * (percent - lastX) / (x - lastX);
            }
            if (!i) break;
            i--;
            dfx += ddfx;
            dfy += ddfy;
            ddfx += dddfx;
            ddfy += dddfy;
            x += dfx;
            y += dfy;
        }
        return y + (1 - y) * (percent - x) / (1 - x); // Last point is 1,1.
    }
};

spine.RotateTimeline = function (frameCount) {
    this.curves = new spine.Curves(frameCount);
    this.frames = []; // time, angle, ...
    this.frames.length = frameCount * 2;
};
spine.RotateTimeline.prototype = {
    boneIndex: 0,
    getFrameCount: function () {
        return this.frames.length / 2;
    },
    setFrame: function (frameIndex, time, angle) {
        frameIndex *= 2;
        this.frames[frameIndex] = time;
        this.frames[frameIndex + 1] = angle;
    },
    apply: function (skeleton, time, alpha) {
        var frames = this.frames,
            amount;

        if (time < frames[0]) return; // Time is before first frame.

        var bone = skeleton.bones[this.boneIndex];

        if (time >= frames[frames.length - 2]) { // Time is after last frame.
            amount = bone.data.rotation + frames[frames.length - 1] - bone.rotation;
            while (amount > 180)
                amount -= 360;
            while (amount < -180)
                amount += 360;
            bone.rotation += amount * alpha;
            return;
        }

        // Interpolate between the last frame and the current frame.
        var frameIndex = spine.binarySearch(frames, time, 2);
        var lastFrameValue = frames[frameIndex - 1];
        var frameTime = frames[frameIndex];
        var percent = 1 - (time - frameTime) / (frames[frameIndex - 2/*LAST_FRAME_TIME*/] - frameTime);
        percent = this.curves.getCurvePercent(frameIndex / 2 - 1, percent);

        amount = frames[frameIndex + 1/*FRAME_VALUE*/] - lastFrameValue;
        while (amount > 180)
            amount -= 360;
        while (amount < -180)
            amount += 360;
        amount = bone.data.rotation + (lastFrameValue + amount * percent) - bone.rotation;
        while (amount > 180)
            amount -= 360;
        while (amount < -180)
            amount += 360;
        bone.rotation += amount * alpha;
    }
};

spine.TranslateTimeline = function (frameCount) {
    this.curves = new spine.Curves(frameCount);
    this.frames = []; // time, x, y, ...
    this.frames.length = frameCount * 3;
};
spine.TranslateTimeline.prototype = {
    boneIndex: 0,
    getFrameCount: function () {
        return this.frames.length / 3;
    },
    setFrame: function (frameIndex, time, x, y) {
        frameIndex *= 3;
        this.frames[frameIndex] = time;
        this.frames[frameIndex + 1] = x;
        this.frames[frameIndex + 2] = y;
    },
    apply: function (skeleton, time, alpha) {
        var frames = this.frames;
        if (time < frames[0]) return; // Time is before first frame.

        var bone = skeleton.bones[this.boneIndex];

        if (time >= frames[frames.length - 3]) { // Time is after last frame.
            bone.x += (bone.data.x + frames[frames.length - 2] - bone.x) * alpha;
            bone.y += (bone.data.y + frames[frames.length - 1] - bone.y) * alpha;
            return;
        }

        // Interpolate between the last frame and the current frame.
        var frameIndex = spine.binarySearch(frames, time, 3);
        var lastFrameX = frames[frameIndex - 2];
        var lastFrameY = frames[frameIndex - 1];
        var frameTime = frames[frameIndex];
        var percent = 1 - (time - frameTime) / (frames[frameIndex + -3/*LAST_FRAME_TIME*/] - frameTime);
        percent = this.curves.getCurvePercent(frameIndex / 3 - 1, percent);

        bone.x += (bone.data.x + lastFrameX + (frames[frameIndex + 1/*FRAME_X*/] - lastFrameX) * percent - bone.x) * alpha;
        bone.y += (bone.data.y + lastFrameY + (frames[frameIndex + 2/*FRAME_Y*/] - lastFrameY) * percent - bone.y) * alpha;
    }
};

spine.ScaleTimeline = function (frameCount) {
    this.curves = new spine.Curves(frameCount);
    this.frames = []; // time, x, y, ...
    this.frames.length = frameCount * 3;
};
spine.ScaleTimeline.prototype = {
    boneIndex: 0,
    getFrameCount: function () {
        return this.frames.length / 3;
    },
    setFrame: function (frameIndex, time, x, y) {
        frameIndex *= 3;
        this.frames[frameIndex] = time;
        this.frames[frameIndex + 1] = x;
        this.frames[frameIndex + 2] = y;
    },
    apply: function (skeleton, time, alpha) {
        var frames = this.frames;
        if (time < frames[0]) return; // Time is before first frame.

        var bone = skeleton.bones[this.boneIndex];

        if (time >= frames[frames.length - 3]) { // Time is after last frame.
            bone.scaleX += (bone.data.scaleX - 1 + frames[frames.length - 2] - bone.scaleX) * alpha;
            bone.scaleY += (bone.data.scaleY - 1 + frames[frames.length - 1] - bone.scaleY) * alpha;
            return;
        }

        // Interpolate between the last frame and the current frame.
        var frameIndex = spine.binarySearch(frames, time, 3);
        var lastFrameX = frames[frameIndex - 2];
        var lastFrameY = frames[frameIndex - 1];
        var frameTime = frames[frameIndex];
        var percent = 1 - (time - frameTime) / (frames[frameIndex + -3/*LAST_FRAME_TIME*/] - frameTime);
        percent = this.curves.getCurvePercent(frameIndex / 3 - 1, percent);

        bone.scaleX += (bone.data.scaleX - 1 + lastFrameX + (frames[frameIndex + 1/*FRAME_X*/] - lastFrameX) * percent - bone.scaleX) * alpha;
        bone.scaleY += (bone.data.scaleY - 1 + lastFrameY + (frames[frameIndex + 2/*FRAME_Y*/] - lastFrameY) * percent - bone.scaleY) * alpha;
    }
};

spine.ColorTimeline = function (frameCount) {
    this.curves = new spine.Curves(frameCount);
    this.frames = []; // time, r, g, b, a, ...
    this.frames.length = frameCount * 5;
};
spine.ColorTimeline.prototype = {
    slotIndex: 0,
    getFrameCount: function () {
        return this.frames.length / 2;
    },
    setFrame: function (frameIndex, time, x, y) {
        frameIndex *= 5;
        this.frames[frameIndex] = time;
        this.frames[frameIndex + 1] = r;
        this.frames[frameIndex + 2] = g;
        this.frames[frameIndex + 3] = b;
        this.frames[frameIndex + 4] = a;
    },
    apply: function (skeleton, time, alpha) {
        var frames = this.frames;
        if (time < frames[0]) return; // Time is before first frame.

        var slot = skeleton.slots[this.slotIndex];

        if (time >= frames[frames.length - 5]) { // Time is after last frame.
            var i = frames.length - 1;
            slot.r = frames[i - 3];
            slot.g = frames[i - 2];
            slot.b = frames[i - 1];
            slot.a = frames[i];
            return;
        }

        // Interpolate between the last frame and the current frame.
        var frameIndex = spine.binarySearch(frames, time, 5);
        var lastFrameR = frames[frameIndex - 4];
        var lastFrameG = frames[frameIndex - 3];
        var lastFrameB = frames[frameIndex - 2];
        var lastFrameA = frames[frameIndex - 1];
        var frameTime = frames[frameIndex];
        var percent = 1 - (time - frameTime) / (frames[frameIndex - 5/*LAST_FRAME_TIME*/] - frameTime);
        percent = this.curves.getCurvePercent(frameIndex / 5 - 1, percent);

        var r = lastFrameR + (frames[frameIndex + 1/*FRAME_R*/] - lastFrameR) * percent;
        var g = lastFrameG + (frames[frameIndex + 2/*FRAME_G*/] - lastFrameG) * percent;
        var b = lastFrameB + (frames[frameIndex + 3/*FRAME_B*/] - lastFrameB) * percent;
        var a = lastFrameA + (frames[frameIndex + 4/*FRAME_A*/] - lastFrameA) * percent;
        if (alpha < 1) {
            slot.r += (r - slot.r) * alpha;
            slot.g += (g - slot.g) * alpha;
            slot.b += (b - slot.b) * alpha;
            slot.a += (a - slot.a) * alpha;
        } else {
            slot.r = r;
            slot.g = g;
            slot.b = b;
            slot.a = a;
        }
    }
};

spine.AttachmentTimeline = function (frameCount) {
    this.curves = new spine.Curves(frameCount);
    this.frames = []; // time, ...
    this.frames.length = frameCount;
    this.attachmentNames = []; // time, ...
    this.attachmentNames.length = frameCount;
};
spine.AttachmentTimeline.prototype = {
    slotIndex: 0,
    getFrameCount: function () {
            return this.frames.length;
    },
    setFrame: function (frameIndex, time, attachmentName) {
        this.frames[frameIndex] = time;
        this.attachmentNames[frameIndex] = attachmentName;
    },
    apply: function (skeleton, time, alpha) {
        var frames = this.frames;
        if (time < frames[0]) return; // Time is before first frame.

        var frameIndex;
        if (time >= frames[frames.length - 1]) // Time is after last frame.
            frameIndex = frames.length - 1;
        else
            frameIndex = spine.binarySearch(frames, time, 1) - 1;

        var attachmentName = this.attachmentNames[frameIndex];
        skeleton.slots[this.slotIndex].setAttachment(!attachmentName ? null : skeleton.getAttachmentBySlotIndex(this.slotIndex, attachmentName));
    }
};

spine.SkeletonData = function () {
    this.bones = [];
    this.slots = [];
    this.skins = [];
    this.animations = [];
};
spine.SkeletonData.prototype = {
    defaultSkin: null,
    /** @return May be null. */
    findBone: function (boneName) {
        var bones = this.bones;
        for (var i = 0, n = bones.length; i < n; i++)
            if (bones[i].name == boneName) return bones[i];
        return null;
    },
    /** @return -1 if the bone was not found. */
    findBoneIndex: function (boneName) {
        var bones = this.bones;
        for (var i = 0, n = bones.length; i < n; i++)
            if (bones[i].name == boneName) return i;
        return -1;
    },
    /** @return May be null. */
    findSlot: function (slotName) {
        var slots = this.slots;
        for (var i = 0, n = slots.length; i < n; i++) {
            if (slots[i].name == slotName) return slot[i];
        }
        return null;
    },
    /** @return -1 if the bone was not found. */
    findSlotIndex: function (slotName) {
        var slots = this.slots;
        for (var i = 0, n = slots.length; i < n; i++)
            if (slots[i].name == slotName) return i;
        return -1;
    },
    /** @return May be null. */
    findSkin: function (skinName) {
        var skins = this.skins;
        for (var i = 0, n = skins.length; i < n; i++)
            if (skins[i].name == skinName) return skins[i];
        return null;
    },
    /** @return May be null. */
    findAnimation: function (animationName) {
        var animations = this.animations;
        for (var i = 0, n = animations.length; i < n; i++)
            if (animations[i].name == animationName) return animations[i];
        return null;
    }
};

spine.Skeleton = function (skeletonData) {
    this.data = skeletonData;

    this.bones = [];
    for (var i = 0, n = skeletonData.bones.length; i < n; i++) {
        var boneData = skeletonData.bones[i];
        var parent = !boneData.parent ? null : this.bones[skeletonData.bones.indexOf(boneData.parent)];
        this.bones.push(new spine.Bone(boneData, parent));
    }

    this.slots = [];
    this.drawOrder = [];
    for (i = 0, n = skeletonData.slots.length; i < n; i++) {
        var slotData = skeletonData.slots[i];
        var bone = this.bones[skeletonData.bones.indexOf(slotData.boneData)];
        var slot = new spine.Slot(slotData, this, bone);
        this.slots.push(slot);
        this.drawOrder.push(slot);
    }
};
spine.Skeleton.prototype = {
    x: 0, y: 0,
    skin: null,
    r: 1, g: 1, b: 1, a: 1,
    time: 0,
    flipX: false, flipY: false,
    /** Updates the world transform for each bone. */
    updateWorldTransform: function () {
        var flipX = this.flipX;
        var flipY = this.flipY;
        var bones = this.bones;
        for (var i = 0, n = bones.length; i < n; i++)
            bones[i].updateWorldTransform(flipX, flipY);
    },
    /** Sets the bones and slots to their setup pose values. */
    setToSetupPose: function () {
        this.setBonesToSetupPose();
        this.setSlotsToSetupPose();
    },
    setBonesToSetupPose: function () {
        var bones = this.bones;
        for (var i = 0, n = bones.length; i < n; i++)
            bones[i].setToSetupPose();
    },
    setSlotsToSetupPose: function () {
        var slots = this.slots;
        for (var i = 0, n = slots.length; i < n; i++)
            slots[i].setToSetupPose(i);
    },
    /** @return May return null. */
    getRootBone: function () {
        return this.bones.length ? this.bones[0] : null;
    },
    /** @return May be null. */
    findBone: function (boneName) {
        var bones = this.bones;
        for (var i = 0, n = bones.length; i < n; i++)
            if (bones[i].data.name == boneName) return bones[i];
        return null;
    },
    /** @return -1 if the bone was not found. */
    findBoneIndex: function (boneName) {
        var bones = this.bones;
        for (var i = 0, n = bones.length; i < n; i++)
            if (bones[i].data.name == boneName) return i;
        return -1;
    },
    /** @return May be null. */
    findSlot: function (slotName) {
        var slots = this.slots;
        for (var i = 0, n = slots.length; i < n; i++)
            if (slots[i].data.name == slotName) return slots[i];
        return null;
    },
    /** @return -1 if the bone was not found. */
    findSlotIndex: function (slotName) {
        var slots = this.slots;
        for (var i = 0, n = slots.length; i < n; i++)
            if (slots[i].data.name == slotName) return i;
        return -1;
    },
    setSkinByName: function (skinName) {
        var skin = this.data.findSkin(skinName);
        if (!skin) throw "Skin not found: " + skinName;
        this.setSkin(skin);
    },
    /** Sets the skin used to look up attachments not found in the {@link SkeletonData#getDefaultSkin() default skin}. Attachments
     * from the new skin are attached if the corresponding attachment from the old skin was attached.
     * @param newSkin May be null. */
    setSkin: function (newSkin) {
        if (this.skin && newSkin) newSkin._attachAll(this, this.skin);
        this.skin = newSkin;
    },
    /** @return May be null. */
    getAttachmentBySlotName: function (slotName, attachmentName) {
        return this.getAttachmentBySlotIndex(this.data.findSlotIndex(slotName), attachmentName);
    },
    /** @return May be null. */
    getAttachmentBySlotIndex: function (slotIndex, attachmentName) {
        if (this.skin) {
            var attachment = this.skin.getAttachment(slotIndex, attachmentName);
            if (attachment) return attachment;
        }
        if (this.data.defaultSkin) return this.data.defaultSkin.getAttachment(slotIndex, attachmentName);
        return null;
    },
    /** @param attachmentName May be null. */
    setAttachment: function (slotName, attachmentName) {
        var slots = this.slots;
        for (var i = 0, n = slots.size; i < n; i++) {
            var slot = slots[i];
            if (slot.data.name == slotName) {
                var attachment = null;
                if (attachmentName) {
                    attachment = this.getAttachment(i, attachmentName);
                    if (attachment == null) throw "Attachment not found: " + attachmentName + ", for slot: " + slotName;
                }
                slot.setAttachment(attachment);
                return;
            }
        }
        throw "Slot not found: " + slotName;
    },
    update: function (delta) {
        time += delta;
    }
};

spine.AttachmentType = {
    region: 0
};

spine.RegionAttachment = function () {
    this.offset = [];
    this.offset.length = 8;
    this.uvs = [];
    this.uvs.length = 8;
};
spine.RegionAttachment.prototype = {
    x: 0, y: 0,
    rotation: 0,
    scaleX: 1, scaleY: 1,
    width: 0, height: 0,
    rendererObject: null,
    regionOffsetX: 0, regionOffsetY: 0,
    regionWidth: 0, regionHeight: 0,
    regionOriginalWidth: 0, regionOriginalHeight: 0,
    setUVs: function (u, v, u2, v2, rotate) {
        var uvs = this.uvs;
        if (rotate) {
            uvs[2/*X2*/] = u;
            uvs[3/*Y2*/] = v2;
            uvs[4/*X3*/] = u;
            uvs[5/*Y3*/] = v;
            uvs[6/*X4*/] = u2;
            uvs[7/*Y4*/] = v;
            uvs[0/*X1*/] = u2;
            uvs[1/*Y1*/] = v2;
        } else {
            uvs[0/*X1*/] = u;
            uvs[1/*Y1*/] = v2;
            uvs[2/*X2*/] = u;
            uvs[3/*Y2*/] = v;
            uvs[4/*X3*/] = u2;
            uvs[5/*Y3*/] = v;
            uvs[6/*X4*/] = u2;
            uvs[7/*Y4*/] = v2;
        }
    },
    updateOffset: function () {
        var regionScaleX = this.width / this.regionOriginalWidth * this.scaleX;
        var regionScaleY = this.height / this.regionOriginalHeight * this.scaleY;
        var localX = -this.width / 2 * this.scaleX + this.regionOffsetX * regionScaleX;
        var localY = -this.height / 2 * this.scaleY + this.regionOffsetY * regionScaleY;
        var localX2 = localX + this.regionWidth * regionScaleX;
        var localY2 = localY + this.regionHeight * regionScaleY;
        var radians = this.rotation * Math.PI / 180;
        var cos = Math.cos(radians);
        var sin = Math.sin(radians);
        var localXCos = localX * cos + this.x;
        var localXSin = localX * sin;
        var localYCos = localY * cos + this.y;
        var localYSin = localY * sin;
        var localX2Cos = localX2 * cos + this.x;
        var localX2Sin = localX2 * sin;
        var localY2Cos = localY2 * cos + this.y;
        var localY2Sin = localY2 * sin;
        var offset = this.offset;
        offset[0/*X1*/] = localXCos - localYSin;
        offset[1/*Y1*/] = localYCos + localXSin;
        offset[2/*X2*/] = localXCos - localY2Sin;
        offset[3/*Y2*/] = localY2Cos + localXSin;
        offset[4/*X3*/] = localX2Cos - localY2Sin;
        offset[5/*Y3*/] = localY2Cos + localX2Sin;
        offset[6/*X4*/] = localX2Cos - localYSin;
        offset[7/*Y4*/] = localYCos + localX2Sin;
    },
    computeVertices: function (x, y, bone, vertices) {
        x += bone.worldX;
        y += bone.worldY;
        var m00 = bone.m00;
        var m01 = bone.m01;
        var m10 = bone.m10;
        var m11 = bone.m11;
        var offset = this.offset;
        vertices[0/*X1*/] = offset[0/*X1*/] * m00 + offset[1/*Y1*/] * m01 + x;
        vertices[1/*Y1*/] = offset[0/*X1*/] * m10 + offset[1/*Y1*/] * m11 + y;
        vertices[2/*X2*/] = offset[2/*X2*/] * m00 + offset[3/*Y2*/] * m01 + x;
        vertices[3/*Y2*/] = offset[2/*X2*/] * m10 + offset[3/*Y2*/] * m11 + y;
        vertices[4/*X3*/] = offset[4/*X3*/] * m00 + offset[5/*X3*/] * m01 + x;
        vertices[5/*X3*/] = offset[4/*X3*/] * m10 + offset[5/*X3*/] * m11 + y;
        vertices[6/*X4*/] = offset[6/*X4*/] * m00 + offset[7/*Y4*/] * m01 + x;
        vertices[7/*Y4*/] = offset[6/*X4*/] * m10 + offset[7/*Y4*/] * m11 + y;
    }
}

spine.AnimationStateData = function (skeletonData) {
    this.skeletonData = skeletonData;
    this.animationToMixTime = {};
};
spine.AnimationStateData.prototype = {
        defaultMix: 0,
    setMixByName: function (fromName, toName, duration) {
        var from = this.skeletonData.findAnimation(fromName);
        if (!from) throw "Animation not found: " + fromName;
        var to = this.skeletonData.findAnimation(toName);
        if (!to) throw "Animation not found: " + toName;
        this.setMix(from, to, duration);
    },
    setMix: function (from, to, duration) {
        this.animationToMixTime[from.name + ":" + to.name] = duration;
    },
    getMix: function (from, to) {
        var time = this.animationToMixTime[from.name + ":" + to.name];
            return time ? time : this.defaultMix;
    }
};

spine.AnimationState = function (stateData) {
    this.data = stateData;
    this.queue = [];
};
spine.AnimationState.prototype = {
    current: null,
    previous: null,
    currentTime: 0,
    previousTime: 0,
    currentLoop: false,
    previousLoop: false,
    mixTime: 0,
    mixDuration: 0,
    update: function (delta) {
        this.currentTime += delta;
        this.previousTime += delta;
        this.mixTime += delta;

        if (this.queue.length > 0) {
            var entry = this.queue[0];
            if (this.currentTime >= entry.delay) {
                this._setAnimation(entry.animation, entry.loop);
                this.queue.shift();
            }
        }
    },
    apply: function (skeleton) {
        if (!this.current) return;
        if (this.previous) {
            this.previous.apply(skeleton, this.previousTime, this.previousLoop);
            var alpha = this.mixTime / this.mixDuration;
            if (alpha >= 1) {
                alpha = 1;
                this.previous = null;
            }
            this.current.mix(skeleton, this.currentTime, this.currentLoop, alpha);
        } else
            this.current.apply(skeleton, this.currentTime, this.currentLoop);
    },
    clearAnimation: function () {
        this.previous = null;
        this.current = null;
        this.queue.length = 0;
    },
    _setAnimation: function (animation, loop) {
        this.previous = null;
        if (animation && this.current) {
            this.mixDuration = this.data.getMix(this.current, animation);
            if (this.mixDuration > 0) {
                this.mixTime = 0;
                this.previous = this.current;
                this.previousTime = this.currentTime;
                this.previousLoop = this.currentLoop;
            }
        }
        this.current = animation;
        this.currentLoop = loop;
        this.currentTime = 0;
    },
    /** @see #setAnimation(Animation, Boolean) */
    setAnimationByName: function (animationName, loop) {
        var animation = this.data.skeletonData.findAnimation(animationName);
        if (!animation) throw "Animation not found: " + animationName;
        this.setAnimation(animation, loop);
    },
    /** Set the current animation. Any queued animations are cleared and the current animation time is set to 0.
     * @param animation May be null. */
    setAnimation: function (animation, loop) {
        this.queue.length = 0;
        this._setAnimation(animation, loop);
    },
    /** @see #addAnimation(Animation, Boolean, Number) */
    addAnimationByName: function (animationName, loop, delay) {
        var animation = this.data.skeletonData.findAnimation(animationName);
        if (!animation) throw "Animation not found: " + animationName;
        this.addAnimation(animation, loop, delay);
    },
    /** Adds an animation to be played delay seconds after the current or last queued animation.
     * @param delay May be <= 0 to use duration of previous animation minus any mix duration plus the negative delay. */
    addAnimation: function (animation, loop, delay) {
        var entry = {};
        entry.animation = animation;
        entry.loop = loop;

        if (!delay || delay <= 0) {
            var previousAnimation = this.queue.length ? this.queue[this.queue.length - 1].animation : this.current;
            if (previousAnimation != null)
                delay = previousAnimation.duration - this.data.getMix(previousAnimation, animation) + (delay || 0);
            else
                delay = 0;
        }
        entry.delay = delay;

        this.queue.push(entry);
    },
    /** Returns true if no animation is set or if the current time is greater than the animation duration, regardless of looping. */
    isComplete: function () {
        return !this.current || this.currentTime >= this.current.duration;
    }
};

spine.SkeletonJson = function (attachmentLoader) {
    this.attachmentLoader = attachmentLoader;
};
spine.SkeletonJson.prototype = {
    scale: 1,
    readSkeletonData: function (root) {
        /*jshint -W069*/
        var skeletonData = new spine.SkeletonData(),
            boneData;

        // Bones.
        var bones = root["bones"];
        for (var i = 0, n = bones.length; i < n; i++) {
            var boneMap = bones[i];
            var parent = null;
            if (boneMap["parent"]) {
                parent = skeletonData.findBone(boneMap["parent"]);
                if (!parent) throw "Parent bone not found: " + boneMap["parent"];
            }
            boneData = new spine.BoneData(boneMap["name"], parent);
            boneData.length = (boneMap["length"] || 0) * this.scale;
            boneData.x = (boneMap["x"] || 0) * this.scale;
            boneData.y = (boneMap["y"] || 0) * this.scale;
            boneData.rotation = (boneMap["rotation"] || 0);
            boneData.scaleX = boneMap["scaleX"] || 1;
            boneData.scaleY = boneMap["scaleY"] || 1;
            skeletonData.bones.push(boneData);
        }

        // Slots.
        var slots = root["slots"];
        for (i = 0, n = slots.length; i < n; i++) {
            var slotMap = slots[i];
            boneData = skeletonData.findBone(slotMap["bone"]);
            if (!boneData) throw "Slot bone not found: " + slotMap["bone"];
            var slotData = new spine.SlotData(slotMap["name"], boneData);

            var color = slotMap["color"];
            if (color) {
                slotData.r = spine.SkeletonJson.toColor(color, 0);
                slotData.g = spine.SkeletonJson.toColor(color, 1);
                slotData.b = spine.SkeletonJson.toColor(color, 2);
                slotData.a = spine.SkeletonJson.toColor(color, 3);
            }

            slotData.attachmentName = slotMap["attachment"];

            skeletonData.slots.push(slotData);
        }

        // Skins.
        var skins = root["skins"];
        for (var skinName in skins) {
            if (!skins.hasOwnProperty(skinName)) continue;
            var skinMap = skins[skinName];
            var skin = new spine.Skin(skinName);
            for (var slotName in skinMap) {
                if (!skinMap.hasOwnProperty(slotName)) continue;
                var slotIndex = skeletonData.findSlotIndex(slotName);
                var slotEntry = skinMap[slotName];
                for (var attachmentName in slotEntry) {
                    if (!slotEntry.hasOwnProperty(attachmentName)) continue;
                    var attachment = this.readAttachment(skin, attachmentName, slotEntry[attachmentName]);
                    if (attachment != null) skin.addAttachment(slotIndex, attachmentName, attachment);
                }
            }
            skeletonData.skins.push(skin);
            if (skin.name == "default") skeletonData.defaultSkin = skin;
        }

        // Animations.
        var animations = root["animations"];
        for (var animationName in animations) {
            if (!animations.hasOwnProperty(animationName)) continue;
            this.readAnimation(animationName, animations[animationName], skeletonData);
        }

        return skeletonData;
    },
    readAttachment: function (skin, name, map) {
        /*jshint -W069*/
        name = map["name"] || name;

        var type = spine.AttachmentType[map["type"] || "region"];

        if (type == spine.AttachmentType.region) {
            var attachment = new spine.RegionAttachment();
            attachment.x = (map["x"] || 0) * this.scale;
            attachment.y = (map["y"] || 0) * this.scale;
            attachment.scaleX = map["scaleX"] || 1;
            attachment.scaleY = map["scaleY"] || 1;
            attachment.rotation = map["rotation"] || 0;
            attachment.width = (map["width"] || 32) * this.scale;
            attachment.height = (map["height"] || 32) * this.scale;
            attachment.updateOffset();

            attachment.rendererObject = {};
            attachment.rendererObject.name = name;
            attachment.rendererObject.scale = {};
            attachment.rendererObject.scale.x = attachment.scaleX;
            attachment.rendererObject.scale.y = attachment.scaleY;
            attachment.rendererObject.rotation = -attachment.rotation * Math.PI / 180;
            return attachment;
        }

            throw "Unknown attachment type: " + type;
    },

    readAnimation: function (name, map, skeletonData) {
        /*jshint -W069*/
        var timelines = [];
        var duration = 0;
        var frameIndex, timeline, timelineName, valueMap, values,
            i, n;

        var bones = map["bones"];
        for (var boneName in bones) {
            if (!bones.hasOwnProperty(boneName)) continue;
            var boneIndex = skeletonData.findBoneIndex(boneName);
            if (boneIndex == -1) throw "Bone not found: " + boneName;
            var boneMap = bones[boneName];

            for (timelineName in boneMap) {
                if (!boneMap.hasOwnProperty(timelineName)) continue;
                values = boneMap[timelineName];
                if (timelineName == "rotate") {
                    timeline = new spine.RotateTimeline(values.length);
                    timeline.boneIndex = boneIndex;

                    frameIndex = 0;
                    for (i = 0, n = values.length; i < n; i++) {
                        valueMap = values[i];
                        timeline.setFrame(frameIndex, valueMap["time"], valueMap["angle"]);
                        spine.SkeletonJson.readCurve(timeline, frameIndex, valueMap);
                        frameIndex++;
                    }
                    timelines.push(timeline);
                    duration = Math.max(duration, timeline.frames[timeline.getFrameCount() * 2 - 2]);

                } else if (timelineName == "translate" || timelineName == "scale") {
                    var timelineScale = 1;
                    if (timelineName == "scale")
                        timeline = new spine.ScaleTimeline(values.length);
                    else {
                        timeline = new spine.TranslateTimeline(values.length);
                        timelineScale = this.scale;
                    }
                    timeline.boneIndex = boneIndex;

                    frameIndex = 0;
                    for (i = 0, n = values.length; i < n; i++) {
                        valueMap = values[i];
                        var x = (valueMap["x"] || 0) * timelineScale;
                        var y = (valueMap["y"] || 0) * timelineScale;
                        timeline.setFrame(frameIndex, valueMap["time"], x, y);
                        spine.SkeletonJson.readCurve(timeline, frameIndex, valueMap);
                        frameIndex++;
                    }
                    timelines.push(timeline);
                    duration = Math.max(duration, timeline.frames[timeline.getFrameCount() * 3 - 3]);

                } else
                    throw "Invalid timeline type for a bone: " + timelineName + " (" + boneName + ")";
            }
        }
        var slots = map["slots"];
        for (var slotName in slots) {
            if (!slots.hasOwnProperty(slotName)) continue;
            var slotMap = slots[slotName];
            var slotIndex = skeletonData.findSlotIndex(slotName);

            for (timelineName in slotMap) {
                if (!slotMap.hasOwnProperty(timelineName)) continue;
                values = slotMap[timelineName];
                if (timelineName == "color") {
                    timeline = new spine.ColorTimeline(values.length);
                    timeline.slotIndex = slotIndex;

                    frameIndex = 0;
                    for (i = 0, n = values.length; i < n; i++) {
                        valueMap = values[i];
                        var color = valueMap["color"];
                        var r = spine.SkeletonJson.toColor(color, 0);
                        var g = spine.SkeletonJson.toColor(color, 1);
                        var b = spine.SkeletonJson.toColor(color, 2);
                        var a = spine.SkeletonJson.toColor(color, 3);
                        timeline.setFrame(frameIndex, valueMap["time"], r, g, b, a);
                        spine.SkeletonJson.readCurve(timeline, frameIndex, valueMap);
                        frameIndex++;
                    }
                    timelines.push(timeline);
                    duration = Math.max(duration, timeline.frames[timeline.getFrameCount() * 5 - 5]);

                } else if (timelineName == "attachment") {
                    timeline = new spine.AttachmentTimeline(values.length);
                    timeline.slotIndex = slotIndex;

                    frameIndex = 0;
                    for (i = 0, n = values.length; i < n; i++) {
                        valueMap = values[i];
                        timeline.setFrame(frameIndex++, valueMap["time"], valueMap["name"]);
                    }
                    timelines.push(timeline);
                        duration = Math.max(duration, timeline.frames[timeline.getFrameCount() - 1]);

                } else
                    throw "Invalid timeline type for a slot: " + timelineName + " (" + slotName + ")";
            }
        }
        skeletonData.animations.push(new spine.Animation(name, timelines, duration));
    }
};
spine.SkeletonJson.readCurve = function (timeline, frameIndex, valueMap) {
    /*jshint -W069*/
    var curve = valueMap["curve"];
    if (!curve) return;
    if (curve == "stepped")
        timeline.curves.setStepped(frameIndex);
    else if (curve instanceof Array)
        timeline.curves.setCurve(frameIndex, curve[0], curve[1], curve[2], curve[3]);
};
spine.SkeletonJson.toColor = function (hexString, colorIndex) {
    if (hexString.length != 8) throw "Color hexidecimal length must be 8, recieved: " + hexString;
    return parseInt(hexString.substring(colorIndex * 2, 2), 16) / 255;
};

spine.Atlas = function (atlasText, textureLoader) {
    this.textureLoader = textureLoader;
    this.pages = [];
    this.regions = [];

    var reader = new spine.AtlasReader(atlasText);
    var tuple = [];
    tuple.length = 4;
    var page = null;
    while (true) {
        var line = reader.readLine();
        if (line == null) break;
        line = reader.trim(line);
        if (!line.length)
            page = null;
        else if (!page) {
            page = new spine.AtlasPage();
            page.name = line;

            page.format = spine.Atlas.Format[reader.readValue()];

            reader.readTuple(tuple);
            page.minFilter = spine.Atlas.TextureFilter[tuple[0]];
            page.magFilter = spine.Atlas.TextureFilter[tuple[1]];

            var direction = reader.readValue();
            page.uWrap = spine.Atlas.TextureWrap.clampToEdge;
            page.vWrap = spine.Atlas.TextureWrap.clampToEdge;
            if (direction == "x")
                page.uWrap = spine.Atlas.TextureWrap.repeat;
            else if (direction == "y")
                page.vWrap = spine.Atlas.TextureWrap.repeat;
            else if (direction == "xy")
                page.uWrap = page.vWrap = spine.Atlas.TextureWrap.repeat;

            textureLoader.load(page, line);

            this.pages.push(page);

        } else {
            var region = new spine.AtlasRegion();
            region.name = line;
            region.page = page;

            region.rotate = reader.readValue() == "true";

            reader.readTuple(tuple);
            var x = parseInt(tuple[0], 10);
            var y = parseInt(tuple[1], 10);

            reader.readTuple(tuple);
            var width = parseInt(tuple[0], 10);
            var height = parseInt(tuple[1], 10);

            region.u = x / page.width;
            region.v = y / page.height;
            if (region.rotate) {
                region.u2 = (x + height) / page.width;
                region.v2 = (y + width) / page.height;
            } else {
                region.u2 = (x + width) / page.width;
                region.v2 = (y + height) / page.height;
            }
            region.x = x;
            region.y = y;
            region.width = Math.abs(width);
            region.height = Math.abs(height);

            if (reader.readTuple(tuple) == 4) { // split is optional
                region.splits = [parseInt(tuple[0], 10), parseInt(tuple[1], 10), parseInt(tuple[2], 10), parseInt(tuple[3], 10)];

                if (reader.readTuple(tuple) == 4) { // pad is optional, but only present with splits
                    region.pads = [parseInt(tuple[0], 10), parseInt(tuple[1], 10), parseInt(tuple[2], 10), parseInt(tuple[3], 10)];

                    reader.readTuple(tuple);
                }
            }

            region.originalWidth = parseInt(tuple[0], 10);
            region.originalHeight = parseInt(tuple[1], 10);

            reader.readTuple(tuple);
            region.offsetX = parseInt(tuple[0], 10);
            region.offsetY = parseInt(tuple[1], 10);

            region.index = parseInt(reader.readValue(), 10);

            this.regions.push(region);
        }
    }
};
spine.Atlas.prototype = {
    findRegion: function (name) {
        var regions = this.regions;
        for (var i = 0, n = regions.length; i < n; i++)
            if (regions[i].name == name) return regions[i];
        return null;
    },
    dispose: function () {
        var pages = this.pages;
        for (var i = 0, n = pages.length; i < n; i++)
            this.textureLoader.unload(pages[i].rendererObject);
    },
    updateUVs: function (page) {
        var regions = this.regions;
        for (var i = 0, n = regions.length; i < n; i++) {
            var region = regions[i];
            if (region.page != page) continue;
            region.u = region.x / page.width;
            region.v = region.y / page.height;
            if (region.rotate) {
                region.u2 = (region.x + region.height) / page.width;
                region.v2 = (region.y + region.width) / page.height;
            } else {
                region.u2 = (region.x + region.width) / page.width;
                region.v2 = (region.y + region.height) / page.height;
            }
        }
    }
};

spine.Atlas.Format = {
    alpha: 0,
    intensity: 1,
    luminanceAlpha: 2,
    rgb565: 3,
    rgba4444: 4,
    rgb888: 5,
    rgba8888: 6
};

spine.Atlas.TextureFilter = {
    nearest: 0,
    linear: 1,
    mipMap: 2,
    mipMapNearestNearest: 3,
    mipMapLinearNearest: 4,
    mipMapNearestLinear: 5,
    mipMapLinearLinear: 6
};

spine.Atlas.TextureWrap = {
    mirroredRepeat: 0,
    clampToEdge: 1,
    repeat: 2
};

spine.AtlasPage = function () {};
spine.AtlasPage.prototype = {
    name: null,
    format: null,
    minFilter: null,
    magFilter: null,
    uWrap: null,
    vWrap: null,
    rendererObject: null,
    width: 0,
    height: 0
};

spine.AtlasRegion = function () {};
spine.AtlasRegion.prototype = {
    page: null,
    name: null,
    x: 0, y: 0,
    width: 0, height: 0,
    u: 0, v: 0, u2: 0, v2: 0,
    offsetX: 0, offsetY: 0,
    originalWidth: 0, originalHeight: 0,
    index: 0,
    rotate: false,
    splits: null,
    pads: null,
};

spine.AtlasReader = function (text) {
    this.lines = text.split(/\r\n|\r|\n/);
};
spine.AtlasReader.prototype = {
    index: 0,
    trim: function (value) {
        return value.replace(/^\s+|\s+$/g, "");
    },
    readLine: function () {
        if (this.index >= this.lines.length) return null;
        return this.lines[this.index++];
    },
    readValue: function () {
        var line = this.readLine();
        var colon = line.indexOf(":");
        if (colon == -1) throw "Invalid line: " + line;
        return this.trim(line.substring(colon + 1));
    },
    /** Returns the number of tuple values read (2 or 4). */
    readTuple: function (tuple) {
        var line = this.readLine();
        var colon = line.indexOf(":");
        if (colon == -1) throw "Invalid line: " + line;
        var i = 0, lastMatch= colon + 1;
        for (; i < 3; i++) {
            var comma = line.indexOf(",", lastMatch);
            if (comma == -1) {
                if (!i) throw "Invalid line: " + line;
                break;
            }
            tuple[i] = this.trim(line.substr(lastMatch, comma - lastMatch));
            lastMatch = comma + 1;
        }
        tuple[i] = this.trim(line.substring(lastMatch));
        return i + 1;
    }
}

spine.AtlasAttachmentLoader = function (atlas) {
    this.atlas = atlas;
}
spine.AtlasAttachmentLoader.prototype = {
    newAttachment: function (skin, type, name) {
        switch (type) {
        case spine.AttachmentType.region:
            var region = this.atlas.findRegion(name);
            if (!region) throw "Region not found in atlas: " + name + " (" + type + ")";
            var attachment = new spine.RegionAttachment(name);
            attachment.rendererObject = region;
            attachment.setUVs(region.u, region.v, region.u2, region.v2, region.rotate);
            attachment.regionOffsetX = region.offsetX;
            attachment.regionOffsetY = region.offsetY;
            attachment.regionWidth = region.width;
            attachment.regionHeight = region.height;
            attachment.regionOriginalWidth = region.originalWidth;
            attachment.regionOriginalHeight = region.originalHeight;
            return attachment;
        }
        throw "Unknown attachment type: " + type;
    }
}

spine.Bone.yDown = true;
PIXI.AnimCache = {};

/**
 * A class that enables the you to import and run your spine animations in pixi.
 * Spine animation data needs to be loaded using the PIXI.AssetLoader or PIXI.SpineLoader before it can be used by this class
 * See example 12 (http://www.goodboydigital.com/pixijs/examples/12/) to see a working example and check out the source
 *
 * @class Spine
 * @extends DisplayObjectContainer
 * @constructor
 * @param url {String} The url of the spine anim file to be used
 */
PIXI.Spine = function (url) {
    PIXI.DisplayObjectContainer.call(this);

    this.spineData = PIXI.AnimCache[url];

    if (!this.spineData) {
        throw new Error("Spine data must be preloaded using PIXI.SpineLoader or PIXI.AssetLoader: " + url);
    }

    this.skeleton = new spine.Skeleton(this.spineData);
    this.skeleton.updateWorldTransform();

    this.stateData = new spine.AnimationStateData(this.spineData);
    this.state = new spine.AnimationState(this.stateData);

    this.slotContainers = [];

    for (var i = 0, n = this.skeleton.drawOrder.length; i < n; i++) {
        var slot = this.skeleton.drawOrder[i];
        var attachment = slot.attachment;
        var slotContainer = new PIXI.DisplayObjectContainer();
        this.slotContainers.push(slotContainer);
        this.addChild(slotContainer);
        if (!(attachment instanceof spine.RegionAttachment)) {
            continue;
        }
        var spriteName = attachment.rendererObject.name;
        var sprite = this.createSprite(slot, attachment.rendererObject);
        slot.currentSprite = sprite;
        slot.currentSpriteName = spriteName;
        slotContainer.addChild(sprite);
    }
};

PIXI.Spine.prototype = Object.create(PIXI.DisplayObjectContainer.prototype);
PIXI.Spine.prototype.constructor = PIXI.Spine;

/*
 * Updates the object transform for rendering
 *
 * @method updateTransform
 * @private
 */
PIXI.Spine.prototype.updateTransform = function () {
    this.lastTime = this.lastTime || Date.now();
    var timeDelta = (Date.now() - this.lastTime) * 0.001;
    this.lastTime = Date.now();
    this.state.update(timeDelta);
    this.state.apply(this.skeleton);
    this.skeleton.updateWorldTransform();

    var drawOrder = this.skeleton.drawOrder;
    for (var i = 0, n = drawOrder.length; i < n; i++) {
        var slot = drawOrder[i];
        var attachment = slot.attachment;
        var slotContainer = this.slotContainers[i];
        if (!(attachment instanceof spine.RegionAttachment)) {
            slotContainer.visible = false;
            continue;
        }

        if (attachment.rendererObject) {
            if (!slot.currentSpriteName || slot.currentSpriteName != attachment.name) {
                var spriteName = attachment.rendererObject.name;
                if (slot.currentSprite !== undefined) {
                    slot.currentSprite.visible = false;
                }
                slot.sprites = slot.sprites || {};
                if (slot.sprites[spriteName] !== undefined) {
                    slot.sprites[spriteName].visible = true;
                } else {
                    var sprite = this.createSprite(slot, attachment.rendererObject);
                    slotContainer.addChild(sprite);
                }
                slot.currentSprite = slot.sprites[spriteName];
                slot.currentSpriteName = spriteName;
            }
        }
        slotContainer.visible = true;

        var bone = slot.bone;

        slotContainer.position.x = bone.worldX + attachment.x * bone.m00 + attachment.y * bone.m01;
        slotContainer.position.y = bone.worldY + attachment.x * bone.m10 + attachment.y * bone.m11;
        slotContainer.scale.x = bone.worldScaleX;
        slotContainer.scale.y = bone.worldScaleY;

        slotContainer.rotation = -(slot.bone.worldRotation * Math.PI / 180);
    }

    PIXI.DisplayObjectContainer.prototype.updateTransform.call(this);
};


PIXI.Spine.prototype.createSprite = function (slot, descriptor) {
    var name = PIXI.TextureCache[descriptor.name] ? descriptor.name : descriptor.name + ".png";
    var sprite = new PIXI.Sprite(PIXI.Texture.fromFrame(name));
    sprite.scale = descriptor.scale;
    sprite.rotation = descriptor.rotation;
    sprite.anchor.x = sprite.anchor.y = 0.5;

    slot.sprites = slot.sprites || {};
    slot.sprites[descriptor.name] = sprite;
    return sprite;
};

/**
 * @author Mat Groves http://matgroves.com/ @Doormat23
 */

PIXI.BaseTextureCache = {};
PIXI.texturesToUpdate = [];
PIXI.texturesToDestroy = [];

PIXI.BaseTextureCacheIdGenerator = 0;

/**
 * A texture stores the information that represents an image. All textures have a base texture
 *
 * @class BaseTexture
 * @uses EventTarget
 * @constructor
 * @param source {String} the source object (image or canvas)
 * @param scaleMode {Number} Should be one of the PIXI.scaleMode consts
 */
PIXI.BaseTexture = function(source, scaleMode)
{
    PIXI.EventTarget.call( this );

    /**
     * [read-only] The width of the base texture set when the image has loaded
     *
     * @property width
     * @type Number
     * @readOnly
     */
    this.width = 100;

    /**
     * [read-only] The height of the base texture set when the image has loaded
     *
     * @property height
     * @type Number
     * @readOnly
     */
    this.height = 100;

    /**
     * The scale mode to apply when scaling this texture
     * @property scaleMode
     * @type PIXI.scaleModes
     * @default PIXI.scaleModes.LINEAR
     */
    this.scaleMode = scaleMode || PIXI.scaleModes.DEFAULT;

    /**
     * [read-only] Describes if the base texture has loaded or not
     *
     * @property hasLoaded
     * @type Boolean
     * @readOnly
     */
    this.hasLoaded = false;

    /**
     * The source that is loaded to create the texture
     *
     * @property source
     * @type Image
     */
    this.source = source;

    if(!source)return;

    if(this.source.complete || this.source.getContext)
    {
        this.hasLoaded = true;
        this.width = this.source.width;
        this.height = this.source.height;

        PIXI.texturesToUpdate.push(this);
    }
    else
    {

        var scope = this;
        this.source.onload = function() {

            scope.hasLoaded = true;
            scope.width = scope.source.width;
            scope.height = scope.source.height;

            // add it to somewhere...
            PIXI.texturesToUpdate.push(scope);
            scope.dispatchEvent( { type: 'loaded', content: scope } );
        };
        //this.image.src = imageUrl;
    }

    this.imageUrl = null;
    this._powerOf2 = false;

    //TODO will be used for futer pixi 1.5...
    this.id = PIXI.BaseTextureCacheIdGenerator++;

    // used for webGL
    this._glTextures = [];

};

PIXI.BaseTexture.prototype.constructor = PIXI.BaseTexture;

/**
 * Destroys this base texture
 *
 * @method destroy
 */
PIXI.BaseTexture.prototype.destroy = function()
{
    if(this.imageUrl)
    {
        delete PIXI.BaseTextureCache[this.imageUrl];
        this.imageUrl = null;
        this.source.src = null;
    }
    this.source = null;
    PIXI.texturesToDestroy.push(this);
};

/**
 *
 *
 * @method destroy
 */

PIXI.BaseTexture.prototype.updateSourceImage = function(newSrc)
{
    this.hasLoaded = false;
    this.source.src = null;
    this.source.src = newSrc;
};

/**
 * Helper function that returns a base texture based on an image url
 * If the image is not in the base texture cache it will be created and loaded
 *
 * @static
 * @method fromImage
 * @param imageUrl {String} The image url of the texture
 * @return BaseTexture
 */
PIXI.BaseTexture.fromImage = function(imageUrl, crossorigin, scaleMode)
{
    var baseTexture = PIXI.BaseTextureCache[imageUrl];
    crossorigin = !crossorigin;

    if(!baseTexture)
    {
        // new Image() breaks tex loading in some versions of Chrome.
        // See https://code.google.com/p/chromium/issues/detail?id=238071
        var image = new Image();//document.createElement('img');
        if (crossorigin)
        {
            image.crossOrigin = '';
        }
        image.src = imageUrl;
        baseTexture = new PIXI.BaseTexture(image, scaleMode);
        baseTexture.imageUrl = imageUrl;
        PIXI.BaseTextureCache[imageUrl] = baseTexture;
    }

    return baseTexture;
};

PIXI.BaseTexture.fromCanvas = function(canvas, scaleMode)
{
    if(!canvas._pixiId)
    {
        canvas._pixiId = 'canvas_' + PIXI.TextureCacheIdGenerator++;
    }

    var baseTexture = PIXI.BaseTextureCache[canvas._pixiId];

    if(!baseTexture)
    {
        baseTexture = new PIXI.BaseTexture(canvas, scaleMode);
        PIXI.BaseTextureCache[canvas._pixiId] = baseTexture;
    }

    return baseTexture;
};



/**
 * @author Mat Groves http://matgroves.com/ @Doormat23
 */

PIXI.TextureCache = {};
PIXI.FrameCache = {};

PIXI.TextureCacheIdGenerator = 0;

/**
 * A texture stores the information that represents an image or part of an image. It cannot be added
 * to the display list directly. To do this use PIXI.Sprite. If no frame is provided then the whole image is used
 *
 * @class Texture
 * @uses EventTarget
 * @constructor
 * @param baseTexture {BaseTexture} The base texture source to create the texture from
 * @param frame {Rectangle} The rectangle frame of the texture to show
 */
PIXI.Texture = function(baseTexture, frame)
{
    PIXI.EventTarget.call( this );

    if(!frame)
    {
        this.noFrame = true;
        frame = new PIXI.Rectangle(0,0,1,1);
    }

    if(baseTexture instanceof PIXI.Texture)
        baseTexture = baseTexture.baseTexture;

    /**
     * The base texture of this texture
     *
     * @property baseTexture
     * @type BaseTexture
     */
    this.baseTexture = baseTexture;

    /**
     * The frame specifies the region of the base texture that this texture uses
     *
     * @property frame
     * @type Rectangle
     */
    this.frame = frame;

    /**
     * The trim point
     *
     * @property trim
     * @type Rectangle
     */
    this.trim = null;
  
    this.scope = this;

    if(baseTexture.hasLoaded)
    {
        if(this.noFrame)frame = new PIXI.Rectangle(0,0, baseTexture.width, baseTexture.height);
      
        this.setFrame(frame);
    }
    else
    {
        var scope = this;
        baseTexture.addEventListener('loaded', function(){ scope.onBaseTextureLoaded(); });
    }
};

PIXI.Texture.prototype.constructor = PIXI.Texture;

/**
 * Called when the base texture is loaded
 *
 * @method onBaseTextureLoaded
 * @param event
 * @private
 */
PIXI.Texture.prototype.onBaseTextureLoaded = function()
{
    var baseTexture = this.baseTexture;
    baseTexture.removeEventListener( 'loaded', this.onLoaded );

    if(this.noFrame)this.frame = new PIXI.Rectangle(0,0, baseTexture.width, baseTexture.height);
    
    this.setFrame(this.frame);

    this.scope.dispatchEvent( { type: 'update', content: this } );
};

/**
 * Destroys this texture
 *
 * @method destroy
 * @param destroyBase {Boolean} Whether to destroy the base texture as well
 */
PIXI.Texture.prototype.destroy = function(destroyBase)
{
    if(destroyBase) this.baseTexture.destroy();
};

/**
 * Specifies the rectangle region of the baseTexture
 *
 * @method setFrame
 * @param frame {Rectangle} The frame of the texture to set it to
 */
PIXI.Texture.prototype.setFrame = function(frame)
{
    this.frame = frame;
    this.width = frame.width;
    this.height = frame.height;

    if(frame.x + frame.width > this.baseTexture.width || frame.y + frame.height > this.baseTexture.height)
    {
        throw new Error('Texture Error: frame does not fit inside the base Texture dimensions ' + this);
    }

    this.updateFrame = true;

    PIXI.Texture.frameUpdates.push(this);


    //this.dispatchEvent( { type: 'update', content: this } );
};

PIXI.Texture.prototype._updateWebGLuvs = function()
{
    if(!this._uvs)this._uvs = new PIXI.TextureUvs();

    var frame = this.frame;
    var tw = this.baseTexture.width;
    var th = this.baseTexture.height;

    this._uvs.x0 = frame.x / tw;
    this._uvs.y0 = frame.y / th;

    this._uvs.x1 = (frame.x + frame.width) / tw;
    this._uvs.y1 = frame.y / th;

    this._uvs.x2 = (frame.x + frame.width) / tw;
    this._uvs.y2 = (frame.y + frame.height) / th;

    this._uvs.x3 = frame.x / tw;
    this._uvs.y3 = (frame.y + frame.height) / th;
};

/**
 * Helper function that returns a texture based on an image url
 * If the image is not in the texture cache it will be  created and loaded
 *
 * @static
 * @method fromImage
 * @param imageUrl {String} The image url of the texture
 * @param crossorigin {Boolean} Whether requests should be treated as crossorigin
 * @return Texture
 */
PIXI.Texture.fromImage = function(imageUrl, crossorigin, scaleMode)
{
    var texture = PIXI.TextureCache[imageUrl];

    if(!texture)
    {
        texture = new PIXI.Texture(PIXI.BaseTexture.fromImage(imageUrl, crossorigin, scaleMode));
        PIXI.TextureCache[imageUrl] = texture;
    }

    return texture;
};

/**
 * Helper function that returns a texture based on a frame id
 * If the frame id is not in the texture cache an error will be thrown
 *
 * @static
 * @method fromFrame
 * @param frameId {String} The frame id of the texture
 * @return Texture
 */
PIXI.Texture.fromFrame = function(frameId)
{
    var texture = PIXI.TextureCache[frameId];
    if(!texture) throw new Error('The frameId "' + frameId + '" does not exist in the texture cache ');
    return texture;
};

/**
 * Helper function that returns a texture based on a canvas element
 * If the canvas is not in the texture cache it will be  created and loaded
 *
 * @static
 * @method fromCanvas
 * @param canvas {Canvas} The canvas element source of the texture
 * @return Texture
 */
PIXI.Texture.fromCanvas = function(canvas, scaleMode)
{
    var baseTexture = PIXI.BaseTexture.fromCanvas(canvas, scaleMode);

    return new PIXI.Texture( baseTexture );

};


/**
 * Adds a texture to the textureCache.
 *
 * @static
 * @method addTextureToCache
 * @param texture {Texture}
 * @param id {String} the id that the texture will be stored against.
 */
PIXI.Texture.addTextureToCache = function(texture, id)
{
    PIXI.TextureCache[id] = texture;
};

/**
 * Remove a texture from the textureCache.
 *
 * @static
 * @method removeTextureFromCache
 * @param id {String} the id of the texture to be removed
 * @return {Texture} the texture that was removed
 */
PIXI.Texture.removeTextureFromCache = function(id)
{
    var texture = PIXI.TextureCache[id];
    PIXI.TextureCache[id] = null;
    return texture;
};

// this is more for webGL.. it contains updated frames..
PIXI.Texture.frameUpdates = [];

PIXI.TextureUvs = function()
{
    this.x0 = 0;
    this.y0 = 0;

    this.x1 = 0;
    this.y1 = 0;

    this.x2 = 0;
    this.y2 = 0;

    this.x3 = 0;
    this.y4 = 0;


};


/**
 * @author Mat Groves http://matgroves.com/ @Doormat23
 */

/**
 A RenderTexture is a special texture that allows any pixi displayObject to be rendered to it.

 __Hint__: All DisplayObjects (exmpl. Sprites) that render on RenderTexture should be preloaded.
 Otherwise black rectangles will be drawn instead.

 RenderTexture takes snapshot of DisplayObject passed to render method. If DisplayObject is passed to render method, position and rotation of it will be ignored. For example:

    var renderTexture = new PIXI.RenderTexture(800, 600);
    var sprite = PIXI.Sprite.fromImage("spinObj_01.png");
    sprite.position.x = 800/2;
    sprite.position.y = 600/2;
    sprite.anchor.x = 0.5;
    sprite.anchor.y = 0.5;
    renderTexture.render(sprite);

 Sprite in this case will be rendered to 0,0 position. To render this sprite at center DisplayObjectContainer should be used:

    var doc = new PIXI.DisplayObjectContainer();
    doc.addChild(sprite);
    renderTexture.render(doc);  // Renders to center of renderTexture

 @class RenderTexture
 @extends Texture
 @constructor
 @param width {Number} The width of the render texture
 @param height {Number} The height of the render texture
 */
PIXI.RenderTexture = function(width, height, renderer)
{
    PIXI.EventTarget.call( this );

    this.width = width || 100;
    this.height = height || 100;

    this.frame = new PIXI.Rectangle(0, 0, this.width, this.height);

    this.baseTexture = new PIXI.BaseTexture();
    this.baseTexture.width = this.width;
    this.baseTexture.height = this.height;
    this.baseTexture._glTextures = [];

    this.baseTexture.hasLoaded = true;

    // each render texture can only belong to one renderer at the moment if its webGL
    this.renderer = renderer || PIXI.defaultRenderer;

    if(this.renderer.type === PIXI.WEBGL_RENDERER)
    {
        var gl = this.renderer.gl;

        this.textureBuffer = new PIXI.FilterTexture(gl, this.width, this.height);
        this.baseTexture._glTextures[gl.id] =  this.textureBuffer.texture;

        this.render = this.renderWebGL;
        this.projection = new PIXI.Point(this.width/2 , -this.height/2);
    }
    else
    {
        this.render = this.renderCanvas;
        this.textureBuffer = new PIXI.CanvasBuffer(this.width, this.height);
        this.baseTexture.source = this.textureBuffer.canvas;
    }

    PIXI.Texture.frameUpdates.push(this);


};

PIXI.RenderTexture.prototype = Object.create( PIXI.Texture.prototype );
PIXI.RenderTexture.prototype.constructor = PIXI.RenderTexture;

PIXI.RenderTexture.prototype.resize = function(width, height)
{
    this.width = width;
    this.height = height;

    this.frame.width = this.width;
    this.frame.height = this.height;

    if(this.renderer.type === PIXI.WEBGL_RENDERER)
    {
        this.projection.x = this.width / 2;
        this.projection.y = -this.height / 2;

        var gl = this.renderer.gl;
        gl.bindTexture(gl.TEXTURE_2D, this.baseTexture._glTextures[gl.id]);
        gl.texImage2D(gl.TEXTURE_2D, 0, gl.RGBA,  this.width,  this.height, 0, gl.RGBA, gl.UNSIGNED_BYTE, null);
    }
    else
    {
        this.textureBuffer.resize(this.width, this.height);
    }

    PIXI.Texture.frameUpdates.push(this);
};

/**
 * This function will draw the display object to the texture.
 *
 * @method renderWebGL
 * @param displayObject {DisplayObject} The display object to render this texture on
 * @param clear {Boolean} If true the texture will be cleared before the displayObject is drawn
 * @private
 */
PIXI.RenderTexture.prototype.renderWebGL = function(displayObject, position, clear)
{
    //TOOD replace position with matrix..
    var gl = this.renderer.gl;

    gl.colorMask(true, true, true, true);

    gl.viewport(0, 0, this.width, this.height);

    gl.bindFramebuffer(gl.FRAMEBUFFER, this.textureBuffer.frameBuffer );

    if(clear)this.textureBuffer.clear();

    // THIS WILL MESS WITH HIT TESTING!
    var children = displayObject.children;

    //TODO -? create a new one??? dont think so!
    var originalWorldTransform = displayObject.worldTransform;
    displayObject.worldTransform = PIXI.RenderTexture.tempMatrix;
    // modify to flip...
    displayObject.worldTransform.d = -1;
    displayObject.worldTransform.ty = this.projection.y * -2;

    if(position)
    {
        displayObject.worldTransform.tx = position.x;
        displayObject.worldTransform.ty -= position.y;
    }

    for(var i=0,j=children.length; i<j; i++)
    {
        children[i].updateTransform();
    }

    // update the textures!
    PIXI.WebGLRenderer.updateTextures();

    // 
    this.renderer.renderDisplayObject(displayObject, this.projection, this.textureBuffer.frameBuffer);

    displayObject.worldTransform = originalWorldTransform;
};


/**
 * This function will draw the display object to the texture.
 *
 * @method renderCanvas
 * @param displayObject {DisplayObject} The display object to render this texture on
 * @param clear {Boolean} If true the texture will be cleared before the displayObject is drawn
 * @private
 */
PIXI.RenderTexture.prototype.renderCanvas = function(displayObject, position, clear)
{
    //console.log("!!")
    var children = displayObject.children;

    displayObject.worldTransform = PIXI.RenderTexture.tempMatrix;

    if(position)
    {
        displayObject.worldTransform.tx = position.x;
        displayObject.worldTransform.ty = position.y;
    }

    for(var i = 0, j = children.length; i < j; i++)
    {
        children[i].updateTransform();
    }

    if(clear)this.textureBuffer.clear();

    var context = this.textureBuffer.context;

    this.renderer.renderDisplayObject(displayObject, context);

    context.setTransform(1,0,0,1,0,0);
};

PIXI.RenderTexture.tempMatrix = new PIXI.Matrix();


/**
 * @author Mat Groves http://matgroves.com/ @Doormat23
 */

/**
 * A Class that loads a bunch of images / sprite sheet / bitmap font files. Once the
 * assets have been loaded they are added to the PIXI Texture cache and can be accessed
 * easily through PIXI.Texture.fromImage() and PIXI.Sprite.fromImage()
 * When all items have been loaded this class will dispatch a 'onLoaded' event
 * As each individual item is loaded this class will dispatch a 'onProgress' event
 *
 * @class AssetLoader
 * @constructor
 * @uses EventTarget
 * @param {Array<String>} assetURLs an array of image/sprite sheet urls that you would like loaded
 *      supported. Supported image formats include 'jpeg', 'jpg', 'png', 'gif'. Supported
 *      sprite sheet data formats only include 'JSON' at this time. Supported bitmap font
 *      data formats include 'xml' and 'fnt'.
 * @param crossorigin {Boolean} Whether requests should be treated as crossorigin
 */
PIXI.AssetLoader = function(assetURLs, crossorigin)
{
    PIXI.EventTarget.call(this);

    /**
     * The array of asset URLs that are going to be loaded
     *
     * @property assetURLs
     * @type Array<String>
     */
    this.assetURLs = assetURLs;

    /**
     * Whether the requests should be treated as cross origin
     *
     * @property crossorigin
     * @type Boolean
     */
    this.crossorigin = crossorigin;

    /**
     * Maps file extension to loader types
     *
     * @property loadersByType
     * @type Object
     */
    this.loadersByType = {
        'jpg':  PIXI.ImageLoader,
        'jpeg': PIXI.ImageLoader,
        'png':  PIXI.ImageLoader,
        'gif':  PIXI.ImageLoader,
        'json': PIXI.JsonLoader,
        'atlas': PIXI.AtlasLoader,
        'anim': PIXI.SpineLoader,
        'xml':  PIXI.BitmapFontLoader,
        'fnt':  PIXI.BitmapFontLoader
    };
};

/**
 * Fired when an item has loaded
 * @event onProgress
 */

/**
 * Fired when all the assets have loaded
 * @event onComplete
 */

// constructor
PIXI.AssetLoader.prototype.constructor = PIXI.AssetLoader;

/**
 * Given a filename, returns its extension, wil
 *
 * @method _getDataType
 * @param str {String} the name of the asset
 */
PIXI.AssetLoader.prototype._getDataType = function(str)
{
    var test = 'data:';
    //starts with 'data:'
    var start = str.slice(0, test.length).toLowerCase();
    if (start === test) {
        var data = str.slice(test.length);

        var sepIdx = data.indexOf(',');
        if (sepIdx === -1) //malformed data URI scheme
            return null;

        //e.g. 'image/gif;base64' => 'image/gif'
        var info = data.slice(0, sepIdx).split(';')[0];

        //We might need to handle some special cases here...
        //standardize text/plain to 'txt' file extension
        if (!info || info.toLowerCase() === 'text/plain')
            return 'txt';

        //User specified mime type, try splitting it by '/'
        return info.split('/').pop().toLowerCase();
    }

    return null;
};

/**
 * Starts loading the assets sequentially
 *
 * @method load
 */
PIXI.AssetLoader.prototype.load = function()
{
    var scope = this;

    function onLoad() {
        scope.onAssetLoaded();
    }

    this.loadCount = this.assetURLs.length;

    for (var i=0; i < this.assetURLs.length; i++)
    {
        var fileName = this.assetURLs[i];
        //first see if we have a data URI scheme..
        var fileType = this._getDataType(fileName);

        //if not, assume it's a file URI
        if (!fileType)
            fileType = fileName.split('?').shift().split('.').pop().toLowerCase();

        var Constructor = this.loadersByType[fileType];
        if(!Constructor)
            throw new Error(fileType + ' is an unsupported file type');

        var loader = new Constructor(fileName, this.crossorigin);

        loader.addEventListener('loaded', onLoad);
        loader.load();
    }
};

/**
 * Invoked after each file is loaded
 *
 * @method onAssetLoaded
 * @private
 */
PIXI.AssetLoader.prototype.onAssetLoaded = function()
{
    this.loadCount--;
    this.dispatchEvent({type: 'onProgress', content: this});
    if (this.onProgress) this.onProgress();

    if (!this.loadCount)
    {
        this.dispatchEvent({type: 'onComplete', content: this});
        if(this.onComplete) this.onComplete();
    }
};

/**
 * @author Mat Groves http://matgroves.com/ @Doormat23
 */

/**
 * The json file loader is used to load in JSON data and parse it
 * When loaded this class will dispatch a 'loaded' event
 * If loading fails this class will dispatch an 'error' event
 *
 * @class JsonLoader
 * @uses EventTarget
 * @constructor
 * @param url {String} The url of the JSON file
 * @param crossorigin {Boolean} Whether requests should be treated as crossorigin
 */
PIXI.JsonLoader = function (url, crossorigin) {
    PIXI.EventTarget.call(this);

    /**
     * The url of the bitmap font data
     *
     * @property url
     * @type String
     */
    this.url = url;

    /**
     * Whether the requests should be treated as cross origin
     *
     * @property crossorigin
     * @type Boolean
     */
    this.crossorigin = crossorigin;

    /**
     * [read-only] The base url of the bitmap font data
     *
     * @property baseUrl
     * @type String
     * @readOnly
     */
    this.baseUrl = url.replace(/[^\/]*$/, '');

    /**
     * [read-only] Whether the data has loaded yet
     *
     * @property loaded
     * @type Boolean
     * @readOnly
     */
    this.loaded = false;

};

// constructor
PIXI.JsonLoader.prototype.constructor = PIXI.JsonLoader;

/**
 * Loads the JSON data
 *
 * @method load
 */
PIXI.JsonLoader.prototype.load = function () {
    this.ajaxRequest = new PIXI.AjaxRequest(this.crossorigin);
    var scope = this;
    this.ajaxRequest.onreadystatechange = function () {
        scope.onJSONLoaded();
    };

    this.ajaxRequest.open('GET', this.url, true);
    if (this.ajaxRequest.overrideMimeType) this.ajaxRequest.overrideMimeType('application/json');
    this.ajaxRequest.send(null);
};

/**
 * Invoke when JSON file is loaded
 *
 * @method onJSONLoaded
 * @private
 */
PIXI.JsonLoader.prototype.onJSONLoaded = function () {
    if (this.ajaxRequest.readyState === 4) {
        if (this.ajaxRequest.status === 200 || window.location.protocol.indexOf('http') === -1) {
            this.json = JSON.parse(this.ajaxRequest.responseText);

            if(this.json.frames)
            {
                // sprite sheet
                var scope = this;
                var textureUrl = this.baseUrl + this.json.meta.image;
                var image = new PIXI.ImageLoader(textureUrl, this.crossorigin);
                var frameData = this.json.frames;

                this.texture = image.texture.baseTexture;
                image.addEventListener('loaded', function() {
                    scope.onLoaded();
                });

                for (var i in frameData) {
                    var rect = frameData[i].frame;
                    if (rect) {
                        PIXI.TextureCache[i] = new PIXI.Texture(this.texture, {
                            x: rect.x,
                            y: rect.y,
                            width: rect.w,
                            height: rect.h
                        });

                        // check to see ifthe sprite ha been trimmed..
                        if (frameData[i].trimmed) {

                            var texture =  PIXI.TextureCache[i];
                            
                            var actualSize = frameData[i].sourceSize;
                            var realSize = frameData[i].spriteSourceSize;

                            texture.trim = new PIXI.Rectangle(realSize.x, realSize.y, actualSize.w, actualSize.h);
                        }
                    }
                }

                image.load();

            }
            else if(this.json.bones)
            {
                // spine animation
                var spineJsonParser = new spine.SkeletonJson();
                var skeletonData = spineJsonParser.readSkeletonData(this.json);
                PIXI.AnimCache[this.url] = skeletonData;
                this.onLoaded();
            }
            else
            {
                this.onLoaded();
            }
        }
        else
        {
            this.onError();
        }
    }
};

/**
 * Invoke when json file loaded
 *
 * @method onLoaded
 * @private
 */
PIXI.JsonLoader.prototype.onLoaded = function () {
    this.loaded = true;
    this.dispatchEvent({
        type: 'loaded',
        content: this
    });
};

/**
 * Invoke when error occured
 *
 * @method onError
 * @private
 */
PIXI.JsonLoader.prototype.onError = function () {
    this.dispatchEvent({
        type: 'error',
        content: this
    });
};
/**
 * @author Martin Kelm http://mkelm.github.com
 */

/**
 * The atlas file loader is used to load in Atlas data and parse it
 * When loaded this class will dispatch a 'loaded' event
 * If loading fails this class will dispatch an 'error' event
 * @class AtlasLoader
 * @extends EventTarget
 * @constructor
 * @param {String} url the url of the JSON file
 * @param {Boolean} crossorigin
 */

PIXI.AtlasLoader = function (url, crossorigin) {
    PIXI.EventTarget.call(this);
    this.url = url;
    this.baseUrl = url.replace(/[^\/]*$/, '');
    this.crossorigin = crossorigin;
    this.loaded = false;

};

// constructor
PIXI.AtlasLoader.constructor = PIXI.AtlasLoader;


 /**
 * Starts loading the JSON file
 *
 * @method load
 */
PIXI.AtlasLoader.prototype.load = function () {
    this.ajaxRequest = new PIXI.AjaxRequest();
    this.ajaxRequest.onreadystatechange = this.onAtlasLoaded.bind(this);

    this.ajaxRequest.open('GET', this.url, true);
    if (this.ajaxRequest.overrideMimeType) this.ajaxRequest.overrideMimeType('application/json');
    this.ajaxRequest.send(null);
};

/**
 * Invoke when JSON file is loaded
 * @method onAtlasLoaded
 * @private
 */
PIXI.AtlasLoader.prototype.onAtlasLoaded = function () {
    if (this.ajaxRequest.readyState === 4) {
        if (this.ajaxRequest.status === 200 || window.location.href.indexOf('http') === -1) {
            this.atlas = {
                meta : {
                    image : []
                },
                frames : []
            };
            var result = this.ajaxRequest.responseText.split(/\r?\n/);
            var lineCount = -3;

            var currentImageId = 0;
            var currentFrame = null;
            var nameInNextLine = false;

            var i = 0,
                j = 0,
                selfOnLoaded = this.onLoaded.bind(this);

            // parser without rotation support yet!
            for (i = 0; i < result.length; i++) {
                result[i] = result[i].replace(/^\s+|\s+$/g, '');
                if (result[i] === '') {
                    nameInNextLine = i+1;
                }
                if (result[i].length > 0) {
                    if (nameInNextLine === i) {
                        this.atlas.meta.image.push(result[i]);
                        currentImageId = this.atlas.meta.image.length - 1;
                        this.atlas.frames.push({});
                        lineCount = -3;
                    } else if (lineCount > 0) {
                        if (lineCount % 7 === 1) { // frame name
                            if (currentFrame != null) { //jshint ignore:line
                                this.atlas.frames[currentImageId][currentFrame.name] = currentFrame;
                            }
                            currentFrame = { name: result[i], frame : {} };
                        } else {
                            var text = result[i].split(' ');
                            if (lineCount % 7 === 3) { // position
                                currentFrame.frame.x = Number(text[1].replace(',', ''));
                                currentFrame.frame.y = Number(text[2]);
                            } else if (lineCount % 7 === 4) { // size
                                currentFrame.frame.w = Number(text[1].replace(',', ''));
                                currentFrame.frame.h = Number(text[2]);
                            } else if (lineCount % 7 === 5) { // real size
                                var realSize = {
                                    x : 0,
                                    y : 0,
                                    w : Number(text[1].replace(',', '')),
                                    h : Number(text[2])
                                };

                                if (realSize.w > currentFrame.frame.w || realSize.h > currentFrame.frame.h) {
                                    currentFrame.trimmed = true;
                                    currentFrame.realSize = realSize;
                                } else {
                                    currentFrame.trimmed = false;
                                }
                            }
                        }
                    }
                    lineCount++;
                }
            }

            if (currentFrame != null) { //jshint ignore:line
                this.atlas.frames[currentImageId][currentFrame.name] = currentFrame;
            }

            if (this.atlas.meta.image.length > 0) {
                this.images = [];
                for (j = 0; j < this.atlas.meta.image.length; j++) {
                    // sprite sheet
                    var textureUrl = this.baseUrl + this.atlas.meta.image[j];
                    var frameData = this.atlas.frames[j];
                    this.images.push(new PIXI.ImageLoader(textureUrl, this.crossorigin));

                    for (i in frameData) {
                        var rect = frameData[i].frame;
                        if (rect) {
                            PIXI.TextureCache[i] = new PIXI.Texture(this.images[j].texture.baseTexture, {
                                x: rect.x,
                                y: rect.y,
                                width: rect.w,
                                height: rect.h
                            });
                            if (frameData[i].trimmed) {
                                PIXI.TextureCache[i].realSize = frameData[i].realSize;
                                // trim in pixi not supported yet, todo update trim properties if it is done ...
                                PIXI.TextureCache[i].trim.x = 0;
                                PIXI.TextureCache[i].trim.y = 0;
                            }
                        }
                    }
                }

                this.currentImageId = 0;
                for (j = 0; j < this.images.length; j++) {
                    this.images[j].addEventListener('loaded', selfOnLoaded);
                }
                this.images[this.currentImageId].load();

            } else {
                this.onLoaded();
            }

        } else {
            this.onError();
        }
    }
};

/**
 * Invoke when json file has loaded
 * @method onLoaded
 * @private
 */
PIXI.AtlasLoader.prototype.onLoaded = function () {
    if (this.images.length - 1 > this.currentImageId) {
        this.currentImageId++;
        this.images[this.currentImageId].load();
    } else {
        this.loaded = true;
        this.dispatchEvent({
            type: 'loaded',
            content: this
        });
    }
};

/**
 * Invoke when error occured
 * @method onError
 * @private
 */
PIXI.AtlasLoader.prototype.onError = function () {
    this.dispatchEvent({
        type: 'error',
        content: this
    });
};

/**
 * @author Mat Groves http://matgroves.com/ @Doormat23
 */

/**
 * The sprite sheet loader is used to load in JSON sprite sheet data
 * To generate the data you can use http://www.codeandweb.com/texturepacker and publish in the 'JSON' format
 * There is a free version so thats nice, although the paid version is great value for money.
 * It is highly recommended to use Sprite sheets (also know as a 'texture atlas') as it means sprites can be batched and drawn together for highly increased rendering speed.
 * Once the data has been loaded the frames are stored in the PIXI texture cache and can be accessed though PIXI.Texture.fromFrameId() and PIXI.Sprite.fromFrameId()
 * This loader will load the image file that the Spritesheet points to as well as the data.
 * When loaded this class will dispatch a 'loaded' event
 *
 * @class SpriteSheetLoader
 * @uses EventTarget
 * @constructor
 * @param url {String} The url of the sprite sheet JSON file
 * @param crossorigin {Boolean} Whether requests should be treated as crossorigin
 */
PIXI.SpriteSheetLoader = function (url, crossorigin) {
    /*
     * i use texture packer to load the assets..
     * http://www.codeandweb.com/texturepacker
     * make sure to set the format as 'JSON'
     */
    PIXI.EventTarget.call(this);

    /**
     * The url of the bitmap font data
     *
     * @property url
     * @type String
     */
    this.url = url;

    /**
     * Whether the requests should be treated as cross origin
     *
     * @property crossorigin
     * @type Boolean
     */
    this.crossorigin = crossorigin;

    /**
     * [read-only] The base url of the bitmap font data
     *
     * @property baseUrl
     * @type String
     * @readOnly
     */
    this.baseUrl = url.replace(/[^\/]*$/, '');

    /**
     * The texture being loaded
     *
     * @property texture
     * @type Texture
     */
    this.texture = null;

    /**
     * The frames of the sprite sheet
     *
     * @property frames
     * @type Object
     */
    this.frames = {};
};

// constructor
PIXI.SpriteSheetLoader.prototype.constructor = PIXI.SpriteSheetLoader;

/**
 * This will begin loading the JSON file
 *
 * @method load
 */
PIXI.SpriteSheetLoader.prototype.load = function () {
    var scope = this;
    var jsonLoader = new PIXI.JsonLoader(this.url, this.crossorigin);
    jsonLoader.addEventListener('loaded', function (event) {
        scope.json = event.content.json;
        scope.onLoaded();
    });
    jsonLoader.load();
};

/**
 * Invoke when all files are loaded (json and texture)
 *
 * @method onLoaded
 * @private
 */
PIXI.SpriteSheetLoader.prototype.onLoaded = function () {
    this.dispatchEvent({
        type: 'loaded',
        content: this
    });
};

/**
 * @author Mat Groves http://matgroves.com/ @Doormat23
 */

/**
 * The image loader class is responsible for loading images file formats ('jpeg', 'jpg', 'png' and 'gif')
 * Once the image has been loaded it is stored in the PIXI texture cache and can be accessed though PIXI.Texture.fromFrameId() and PIXI.Sprite.fromFrameId()
 * When loaded this class will dispatch a 'loaded' event
 *
 * @class ImageLoader
 * @uses EventTarget
 * @constructor
 * @param url {String} The url of the image
 * @param crossorigin {Boolean} Whether requests should be treated as crossorigin
 */
PIXI.ImageLoader = function(url, crossorigin)
{
    PIXI.EventTarget.call(this);

    /**
     * The texture being loaded
     *
     * @property texture
     * @type Texture
     */
    this.texture = PIXI.Texture.fromImage(url, crossorigin);

    /**
     * if the image is loaded with loadFramedSpriteSheet
     * frames will contain the sprite sheet frames
     *
     */
    this.frames = [];
};

// constructor
PIXI.ImageLoader.prototype.constructor = PIXI.ImageLoader;

/**
 * Loads image or takes it from cache
 *
 * @method load
 */
PIXI.ImageLoader.prototype.load = function()
{
    if(!this.texture.baseTexture.hasLoaded)
    {
        var scope = this;
        this.texture.baseTexture.addEventListener('loaded', function()
        {
            scope.onLoaded();
        });
    }
    else
    {
        this.onLoaded();
    }
};

/**
 * Invoked when image file is loaded or it is already cached and ready to use
 *
 * @method onLoaded
 * @private
 */
PIXI.ImageLoader.prototype.onLoaded = function()
{
    this.dispatchEvent({type: 'loaded', content: this});
};

/**
 * Loads image and split it to uniform sized frames
 *
 *
 * @method loadFramedSpriteSheet
 * @param frameWidth {Number} width of each frame
 * @param frameHeight {Number} height of each frame
 * @param textureName {String} if given, the frames will be cached in <textureName>-<ord> format
 */
PIXI.ImageLoader.prototype.loadFramedSpriteSheet = function(frameWidth, frameHeight, textureName)
{
    this.frames = [];
    var cols = Math.floor(this.texture.width / frameWidth);
    var rows = Math.floor(this.texture.height / frameHeight);

    var i=0;
    for (var y=0; y<rows; y++)
    {
        for (var x=0; x<cols; x++,i++)
        {
            var texture = new PIXI.Texture(this.texture, {
                x: x*frameWidth,
                y: y*frameHeight,
                width: frameWidth,
                height: frameHeight
            });

            this.frames.push(texture);
            if (textureName) PIXI.TextureCache[textureName + '-' + i] = texture;
        }
    }

    if(!this.texture.baseTexture.hasLoaded)
    {
        var scope = this;
        this.texture.baseTexture.addEventListener('loaded', function() {
            scope.onLoaded();
        });
    }
    else
    {
        this.onLoaded();
    }
};

/**
 * @author Mat Groves http://matgroves.com/ @Doormat23
 */

/**
 * The xml loader is used to load in XML bitmap font data ('xml' or 'fnt')
 * To generate the data you can use http://www.angelcode.com/products/bmfont/
 * This loader will also load the image file as the data.
 * When loaded this class will dispatch a 'loaded' event
 *
 * @class BitmapFontLoader
 * @uses EventTarget
 * @constructor
 * @param url {String} The url of the sprite sheet JSON file
 * @param crossorigin {Boolean} Whether requests should be treated as crossorigin
 */
PIXI.BitmapFontLoader = function(url, crossorigin)
{
    /*
     * I use texture packer to load the assets..
     * http://www.codeandweb.com/texturepacker
     * make sure to set the format as 'JSON'
     */
    PIXI.EventTarget.call(this);

    /**
     * The url of the bitmap font data
     *
     * @property url
     * @type String
     */
    this.url = url;

    /**
     * Whether the requests should be treated as cross origin
     *
     * @property crossorigin
     * @type Boolean
     */
    this.crossorigin = crossorigin;

    /**
     * [read-only] The base url of the bitmap font data
     *
     * @property baseUrl
     * @type String
     * @readOnly
     */
    this.baseUrl = url.replace(/[^\/]*$/, '');

    /**
     * [read-only] The texture of the bitmap font
     *
     * @property baseUrl
     * @type String
     */
    this.texture = null;
};

// constructor
PIXI.BitmapFontLoader.prototype.constructor = PIXI.BitmapFontLoader;

/**
 * Loads the XML font data
 *
 * @method load
 */
PIXI.BitmapFontLoader.prototype.load = function()
{
    this.ajaxRequest = new PIXI.AjaxRequest();
    var scope = this;
    this.ajaxRequest.onreadystatechange = function()
    {
        scope.onXMLLoaded();
    };

    this.ajaxRequest.open('GET', this.url, true);
    if (this.ajaxRequest.overrideMimeType) this.ajaxRequest.overrideMimeType('application/xml');
    this.ajaxRequest.send(null);
};

/**
 * Invoked when the XML file is loaded, parses the data
 *
 * @method onXMLLoaded
 * @private
 */
PIXI.BitmapFontLoader.prototype.onXMLLoaded = function()
{
    if (this.ajaxRequest.readyState === 4)
    {
        if (this.ajaxRequest.status === 200 || window.location.protocol.indexOf('http') === -1)
        {
            var responseXML = this.ajaxRequest.responseXML;
            if(!responseXML || /MSIE 9/i.test(navigator.userAgent) || navigator.isCocoonJS) {
                if(typeof(window.DOMParser) === 'function') {
                    var domparser = new DOMParser();
                    responseXML = domparser.parseFromString(this.ajaxRequest.responseText, 'text/xml');
                } else {
                    var div = document.createElement('div');
                    div.innerHTML = this.ajaxRequest.responseText;
                    responseXML = div;
                }
            }

            var textureUrl = this.baseUrl + responseXML.getElementsByTagName('page')[0].getAttribute('file');
            var image = new PIXI.ImageLoader(textureUrl, this.crossorigin);
            this.texture = image.texture.baseTexture;

            var data = {};
            var info = responseXML.getElementsByTagName('info')[0];
            var common = responseXML.getElementsByTagName('common')[0];
            data.font = info.getAttribute('face');
            data.size = parseInt(info.getAttribute('size'), 10);
            data.lineHeight = parseInt(common.getAttribute('lineHeight'), 10);
            data.chars = {};

            //parse letters
            var letters = responseXML.getElementsByTagName('char');

            for (var i = 0; i < letters.length; i++)
            {
                var charCode = parseInt(letters[i].getAttribute('id'), 10);

                var textureRect = new PIXI.Rectangle(
                    parseInt(letters[i].getAttribute('x'), 10),
                    parseInt(letters[i].getAttribute('y'), 10),
                    parseInt(letters[i].getAttribute('width'), 10),
                    parseInt(letters[i].getAttribute('height'), 10)
                );

                data.chars[charCode] = {
                    xOffset: parseInt(letters[i].getAttribute('xoffset'), 10),
                    yOffset: parseInt(letters[i].getAttribute('yoffset'), 10),
                    xAdvance: parseInt(letters[i].getAttribute('xadvance'), 10),
                    kerning: {},
                    texture: PIXI.TextureCache[charCode] = new PIXI.Texture(this.texture, textureRect)

                };
            }

            //parse kernings
            var kernings = responseXML.getElementsByTagName('kerning');
            for (i = 0; i < kernings.length; i++)
            {
                var first = parseInt(kernings[i].getAttribute('first'), 10);
                var second = parseInt(kernings[i].getAttribute('second'), 10);
                var amount = parseInt(kernings[i].getAttribute('amount'), 10);

                data.chars[second].kerning[first] = amount;

            }

            PIXI.BitmapText.fonts[data.font] = data;

            var scope = this;
            image.addEventListener('loaded', function() {
                scope.onLoaded();
            });
            image.load();
        }
    }
};

/**
 * Invoked when all files are loaded (xml/fnt and texture)
 *
 * @method onLoaded
 * @private
 */
PIXI.BitmapFontLoader.prototype.onLoaded = function()
{
    this.dispatchEvent({type: 'loaded', content: this});
};

/**
 * @author Mat Groves http://matgroves.com/ @Doormat23
 * based on pixi impact spine implementation made by Eemeli Kelokorpi (@ekelokorpi) https://github.com/ekelokorpi
 *
 * Awesome JS run time provided by EsotericSoftware
 * https://github.com/EsotericSoftware/spine-runtimes
 *
 */

/**
 * The Spine loader is used to load in JSON spine data
 * To generate the data you need to use http://esotericsoftware.com/ and export in the "JSON" format
 * Due to a clash of names  You will need to change the extension of the spine file from *.json to *.anim for it to load
 * See example 12 (http://www.goodboydigital.com/pixijs/examples/12/) to see a working example and check out the source
 * You will need to generate a sprite sheet to accompany the spine data
 * When loaded this class will dispatch a "loaded" event
 *
 * @class Spine
 * @uses EventTarget
 * @constructor
 * @param url {String} The url of the JSON file
 * @param crossorigin {Boolean} Whether requests should be treated as crossorigin
 */
PIXI.SpineLoader = function(url, crossorigin)
{
    PIXI.EventTarget.call(this);

    /**
     * The url of the bitmap font data
     *
     * @property url
     * @type String
     */
    this.url = url;

    /**
     * Whether the requests should be treated as cross origin
     *
     * @property crossorigin
     * @type Boolean
     */
    this.crossorigin = crossorigin;

    /**
     * [read-only] Whether the data has loaded yet
     *
     * @property loaded
     * @type Boolean
     * @readOnly
     */
    this.loaded = false;
};

PIXI.SpineLoader.prototype.constructor = PIXI.SpineLoader;

/**
 * Loads the JSON data
 *
 * @method load
 */
PIXI.SpineLoader.prototype.load = function () {

    var scope = this;
    var jsonLoader = new PIXI.JsonLoader(this.url, this.crossorigin);
    jsonLoader.addEventListener("loaded", function (event) {
        scope.json = event.content.json;
        scope.onLoaded();
    });
    jsonLoader.load();
};

/**
 * Invoke when JSON file is loaded
 *
 * @method onLoaded
 * @private
 */
PIXI.SpineLoader.prototype.onLoaded = function () {
    this.loaded = true;
    this.dispatchEvent({type: "loaded", content: this});
};


/**
 * @author Mat Groves http://matgroves.com/ @Doormat23
 */

/**
 * This is the base class for creating a pixi.js filter. Currently only webGL supports filters.
 * If you want to make a custom filter this should be your base class.
 * @class AbstractFilter
 * @constructor
 * @param fragmentSrc
 * @param uniforms
 */
PIXI.AbstractFilter = function(fragmentSrc, uniforms)
{
    /**
    * An array of passes - some filters contain a few steps this array simply stores the steps in a liniear fashion.
    * For example the blur filter has two passes blurX and blurY.
    * @property passes
    * @type Array an array of filter objects
    * @private
    */
    this.passes = [this];

    /**
    * @property shaders
    * @type Array an array of shaders
    * @private
    */
    this.shaders = [];
    
    this.dirty = true;
    this.padding = 0;

    /**
    * @property uniforms
    * @type object
    * @private
    */
    this.uniforms = uniforms || {};
    /**
    * @property fragmentSrc
    * @type Array
    * @private
    */
    this.fragmentSrc = fragmentSrc || [];
};

/**
 * @author Mat Groves http://matgroves.com/ @Doormat23
 */

/**
 *
 * The AlphaMaskFilter class uses the pixel values from the specified texture (called the displacement map) to perform a displacement of an object.
 * You can use this filter to apply all manor of crazy warping effects
 * Currently the r property of the texture is used to offset the x and the g propery of the texture is used to offset the y.
 * @class AlphaMaskFilter
 * @contructor
 * @param texture {Texture} The texture used for the displacemtent map * must be power of 2 texture at the moment
 */
PIXI.AlphaMaskFilter = function(texture)
{
    PIXI.AbstractFilter.call( this );

    this.passes = [this];
    texture.baseTexture._powerOf2 = true;

    // set the uniforms
    //console.log()
    this.uniforms = {
        mask: {type: 'sampler2D', value:texture},
        mapDimensions:   {type: '2f', value:{x:1, y:5112}},
        dimensions:   {type: '4fv', value:[0,0,0,0]}
    };

    if(texture.baseTexture.hasLoaded)
    {
        this.uniforms.mask.value.x = texture.width;
        this.uniforms.mask.value.y = texture.height;
    }
    else
    {
        this.boundLoadedFunction = this.onTextureLoaded.bind(this);

        texture.baseTexture.on('loaded', this.boundLoadedFunction);
    }

    this.fragmentSrc = [
        'precision mediump float;',
        'varying vec2 vTextureCoord;',
        'varying vec4 vColor;',
        'uniform sampler2D mask;',
        'uniform sampler2D uSampler;',
        'uniform vec2 offset;',
        'uniform vec4 dimensions;',
        'uniform vec2 mapDimensions;',

        'void main(void) {',
        '   vec2 mapCords = vTextureCoord.xy;',
        '   mapCords += (dimensions.zw + offset)/ dimensions.xy ;',
        '   mapCords.y *= -1.0;',
        '   mapCords.y += 1.0;',
        '   mapCords *= dimensions.xy / mapDimensions;',

        '   vec4 original =  texture2D(uSampler, vTextureCoord);',
        '   float maskAlpha =  texture2D(mask, mapCords).r;',
        '   original *= maskAlpha;',
        //'   original.rgb *= maskAlpha;',
        '   gl_FragColor =  original;',
        //'   gl_FragColor = gl_FragColor;',
        '}'
    ];
};

PIXI.AlphaMaskFilter.prototype = Object.create( PIXI.AbstractFilter.prototype );
PIXI.AlphaMaskFilter.prototype.constructor = PIXI.AlphaMaskFilter;

PIXI.AlphaMaskFilter.prototype.onTextureLoaded = function()
{
    this.uniforms.mapDimensions.value.x = this.uniforms.mask.value.width;
    this.uniforms.mapDimensions.value.y = this.uniforms.mask.value.height;

    this.uniforms.mask.value.baseTexture.off('loaded', this.boundLoadedFunction);
};

/**
 * The texture used for the displacemtent map * must be power of 2 texture at the moment
 *
 * @property map
 * @type Texture
 */
Object.defineProperty(PIXI.AlphaMaskFilter.prototype, 'map', {
    get: function() {
        return this.uniforms.mask.value;
    },
    set: function(value) {
        this.uniforms.mask.value = value;
    }
});


/**
 * @author Mat Groves http://matgroves.com/ @Doormat23
 */

/**
 *
 * The ColorMatrixFilter class lets you apply a 4x4 matrix transformation on the RGBA
 * color and alpha values of every pixel on your displayObject to produce a result
 * with a new set of RGBA color and alpha values. Its pretty powerful!
 * @class ColorMatrixFilter
 * @contructor
 */
PIXI.ColorMatrixFilter = function()
{
    PIXI.AbstractFilter.call( this );

    this.passes = [this];

    // set the uniforms
    this.uniforms = {
        matrix: {type: 'mat4', value: [1,0,0,0,
                                       0,1,0,0,
                                       0,0,1,0,
                                       0,0,0,1]},
    };

    this.fragmentSrc = [
        'precision mediump float;',
        'varying vec2 vTextureCoord;',
        'varying vec4 vColor;',
        'uniform float invert;',
        'uniform mat4 matrix;',
        'uniform sampler2D uSampler;',

        'void main(void) {',
        '   gl_FragColor = texture2D(uSampler, vTextureCoord) * matrix;',
      //  '   gl_FragColor = gl_FragColor;',
        '}'
    ];
};

PIXI.ColorMatrixFilter.prototype = Object.create( PIXI.AbstractFilter.prototype );
PIXI.ColorMatrixFilter.prototype.constructor = PIXI.ColorMatrixFilter;

/**
 * Sets the matrix of the color matrix filter
 *
 * @property matrix
 * @type Array and array of 26 numbers
 * @default [1,0,0,0,0,1,0,0,0,0,1,0,0,0,0,1]
 */
Object.defineProperty(PIXI.ColorMatrixFilter.prototype, 'matrix', {
    get: function() {
        return this.uniforms.matrix.value;
    },
    set: function(value) {
        this.uniforms.matrix.value = value;
    }
});
/**
 * @author Mat Groves http://matgroves.com/ @Doormat23
 */

/**
 *
 * This turns your displayObjects to black and white.
 * @class GrayFilter
 * @contructor
 */
PIXI.GrayFilter = function()
{
    PIXI.AbstractFilter.call( this );

    this.passes = [this];

    // set the uniforms
    this.uniforms = {
        gray: {type: '1f', value: 1},
    };

    this.fragmentSrc = [
        'precision mediump float;',
        'varying vec2 vTextureCoord;',
        'varying vec4 vColor;',
        'uniform sampler2D uSampler;',
        'uniform float gray;',

        'void main(void) {',
        '   gl_FragColor = texture2D(uSampler, vTextureCoord);',
        '   gl_FragColor.rgb = mix(gl_FragColor.rgb, vec3(0.2126*gl_FragColor.r + 0.7152*gl_FragColor.g + 0.0722*gl_FragColor.b), gray);',
     //   '   gl_FragColor = gl_FragColor;',
        '}'
    ];
};

PIXI.GrayFilter.prototype = Object.create( PIXI.AbstractFilter.prototype );
PIXI.GrayFilter.prototype.constructor = PIXI.GrayFilter;

/**
The strength of the gray. 1 will make the object black and white, 0 will make the object its normal color
@property gray
*/
Object.defineProperty(PIXI.GrayFilter.prototype, 'gray', {
    get: function() {
        return this.uniforms.gray.value;
    },
    set: function(value) {
        this.uniforms.gray.value = value;
    }
});

/**
 * @author Mat Groves http://matgroves.com/ @Doormat23
 */

/**
 *
 * The DisplacementFilter class uses the pixel values from the specified texture (called the displacement map) to perform a displacement of an object.
 * You can use this filter to apply all manor of crazy warping effects
 * Currently the r property of the texture is used offset the x and the g propery of the texture is used to offset the y.
 * @class DisplacementFilter
 * @contructor
 * @param texture {Texture} The texture used for the displacemtent map * must be power of 2 texture at the moment
 */
PIXI.DisplacementFilter = function(texture)
{
    PIXI.AbstractFilter.call( this );

    this.passes = [this];
    texture.baseTexture._powerOf2 = true;

    // set the uniforms
    //console.log()
    this.uniforms = {
        displacementMap: {type: 'sampler2D', value:texture},
        scale:           {type: '2f', value:{x:30, y:30}},
        offset:          {type: '2f', value:{x:0, y:0}},
        mapDimensions:   {type: '2f', value:{x:1, y:5112}},
        dimensions:   {type: '4fv', value:[0,0,0,0]}
    };

    if(texture.baseTexture.hasLoaded)
    {
        this.uniforms.mapDimensions.value.x = texture.width;
        this.uniforms.mapDimensions.value.y = texture.height;
    }
    else
    {
        this.boundLoadedFunction = this.onTextureLoaded.bind(this);

        texture.baseTexture.on('loaded', this.boundLoadedFunction);
    }

    this.fragmentSrc = [
        'precision mediump float;',
        'varying vec2 vTextureCoord;',
        'varying vec4 vColor;',
        'uniform sampler2D displacementMap;',
        'uniform sampler2D uSampler;',
        'uniform vec2 scale;',
        'uniform vec2 offset;',
        'uniform vec4 dimensions;',
        'uniform vec2 mapDimensions;',// = vec2(256.0, 256.0);',
        // 'const vec2 textureDimensions = vec2(750.0, 750.0);',

        'void main(void) {',
        '   vec2 mapCords = vTextureCoord.xy;',
        //'   mapCords -= ;',
        '   mapCords += (dimensions.zw + offset)/ dimensions.xy ;',
        '   mapCords.y *= -1.0;',
        '   mapCords.y += 1.0;',
        '   vec2 matSample = texture2D(displacementMap, mapCords).xy;',
        '   matSample -= 0.5;',
        '   matSample *= scale;',
        '   matSample /= mapDimensions;',
        '   gl_FragColor = texture2D(uSampler, vec2(vTextureCoord.x + matSample.x, vTextureCoord.y + matSample.y));',
        '   gl_FragColor.rgb = mix( gl_FragColor.rgb, gl_FragColor.rgb, 1.0);',
        '   vec2 cord = vTextureCoord;',

        //'   gl_FragColor =  texture2D(displacementMap, cord);',
     //   '   gl_FragColor = gl_FragColor;',
        '}'
    ];
};

PIXI.DisplacementFilter.prototype = Object.create( PIXI.AbstractFilter.prototype );
PIXI.DisplacementFilter.prototype.constructor = PIXI.DisplacementFilter;

PIXI.DisplacementFilter.prototype.onTextureLoaded = function()
{
    this.uniforms.mapDimensions.value.x = this.uniforms.displacementMap.value.width;
    this.uniforms.mapDimensions.value.y = this.uniforms.displacementMap.value.height;

    this.uniforms.displacementMap.value.baseTexture.off('loaded', this.boundLoadedFunction);
};

/**
 * The texture used for the displacemtent map * must be power of 2 texture at the moment
 *
 * @property map
 * @type Texture
 */
Object.defineProperty(PIXI.DisplacementFilter.prototype, 'map', {
    get: function() {
        return this.uniforms.displacementMap.value;
    },
    set: function(value) {
        this.uniforms.displacementMap.value = value;
    }
});

/**
 * The multiplier used to scale the displacement result from the map calculation.
 *
 * @property scale
 * @type Point
 */
Object.defineProperty(PIXI.DisplacementFilter.prototype, 'scale', {
    get: function() {
        return this.uniforms.scale.value;
    },
    set: function(value) {
        this.uniforms.scale.value = value;
    }
});

/**
 * The offset used to move the displacement map.
 *
 * @property offset
 * @type Point
 */
Object.defineProperty(PIXI.DisplacementFilter.prototype, 'offset', {
    get: function() {
        return this.uniforms.offset.value;
    },
    set: function(value) {
        this.uniforms.offset.value = value;
    }
});

/**
 * @author Mat Groves http://matgroves.com/ @Doormat23
 */

/**
 *
 * This filter applies a pixelate effect making display objects appear 'blocky'
 * @class PixelateFilter
 * @contructor
 */
PIXI.PixelateFilter = function()
{
    PIXI.AbstractFilter.call( this );

    this.passes = [this];

    // set the uniforms
    this.uniforms = {
        invert: {type: '1f', value: 0},
        dimensions: {type: '4fv', value:new Float32Array([10000, 100, 10, 10])},
        pixelSize: {type: '2f', value:{x:10, y:10}},
    };

    this.fragmentSrc = [
        'precision mediump float;',
        'varying vec2 vTextureCoord;',
        'varying vec4 vColor;',
        'uniform vec2 testDim;',
        'uniform vec4 dimensions;',
        'uniform vec2 pixelSize;',
        'uniform sampler2D uSampler;',

        'void main(void) {',
        '   vec2 coord = vTextureCoord;',

        '   vec2 size = dimensions.xy/pixelSize;',

        '   vec2 color = floor( ( vTextureCoord * size ) ) / size + pixelSize/dimensions.xy * 0.5;',
        '   gl_FragColor = texture2D(uSampler, color);',
        '}'
    ];
};

PIXI.PixelateFilter.prototype = Object.create( PIXI.AbstractFilter.prototype );
PIXI.PixelateFilter.prototype.constructor = PIXI.PixelateFilter;

/**
 *
 * This a point that describes the size of the blocs. x is the width of the block and y is the the height
 * @property size
 * @type Point
 */
Object.defineProperty(PIXI.PixelateFilter.prototype, 'size', {
    get: function() {
        return this.uniforms.pixelSize.value;
    },
    set: function(value) {
        this.dirty = true;
        this.uniforms.pixelSize.value = value;
    }
});

/**
 * @author Mat Groves http://matgroves.com/ @Doormat23
 */

PIXI.BlurXFilter = function()
{
    PIXI.AbstractFilter.call( this );

    this.passes = [this];

    // set the uniforms
    this.uniforms = {
        blur: {type: '1f', value: 1/512},
    };

    this.fragmentSrc = [
        'precision mediump float;',
        'varying vec2 vTextureCoord;',
        'varying vec4 vColor;',
        'uniform float blur;',
        'uniform sampler2D uSampler;',

        'void main(void) {',
        '   vec4 sum = vec4(0.0);',

        '   sum += texture2D(uSampler, vec2(vTextureCoord.x - 4.0*blur, vTextureCoord.y)) * 0.05;',
        '   sum += texture2D(uSampler, vec2(vTextureCoord.x - 3.0*blur, vTextureCoord.y)) * 0.09;',
        '   sum += texture2D(uSampler, vec2(vTextureCoord.x - 2.0*blur, vTextureCoord.y)) * 0.12;',
        '   sum += texture2D(uSampler, vec2(vTextureCoord.x - blur, vTextureCoord.y)) * 0.15;',
        '   sum += texture2D(uSampler, vec2(vTextureCoord.x, vTextureCoord.y)) * 0.16;',
        '   sum += texture2D(uSampler, vec2(vTextureCoord.x + blur, vTextureCoord.y)) * 0.15;',
        '   sum += texture2D(uSampler, vec2(vTextureCoord.x + 2.0*blur, vTextureCoord.y)) * 0.12;',
        '   sum += texture2D(uSampler, vec2(vTextureCoord.x + 3.0*blur, vTextureCoord.y)) * 0.09;',
        '   sum += texture2D(uSampler, vec2(vTextureCoord.x + 4.0*blur, vTextureCoord.y)) * 0.05;',

        '   gl_FragColor = sum;',
        '}'
    ];
};

PIXI.BlurXFilter.prototype = Object.create( PIXI.AbstractFilter.prototype );
PIXI.BlurXFilter.prototype.constructor = PIXI.BlurXFilter;

Object.defineProperty(PIXI.BlurXFilter.prototype, 'blur', {
    get: function() {
        return this.uniforms.blur.value / (1/7000);
    },
    set: function(value) {

        this.dirty = true;
        this.uniforms.blur.value = (1/7000) * value;
    }
});

/**
 * @author Mat Groves http://matgroves.com/ @Doormat23
 */

PIXI.BlurYFilter = function()
{
    PIXI.AbstractFilter.call( this );

    this.passes = [this];

    // set the uniforms
    this.uniforms = {
        blur: {type: '1f', value: 1/512},
    };

    this.fragmentSrc = [
        'precision mediump float;',
        'varying vec2 vTextureCoord;',
        'varying vec4 vColor;',
        'uniform float blur;',
        'uniform sampler2D uSampler;',

        'void main(void) {',
        '   vec4 sum = vec4(0.0);',

        '   sum += texture2D(uSampler, vec2(vTextureCoord.x, vTextureCoord.y - 4.0*blur)) * 0.05;',
        '   sum += texture2D(uSampler, vec2(vTextureCoord.x, vTextureCoord.y - 3.0*blur)) * 0.09;',
        '   sum += texture2D(uSampler, vec2(vTextureCoord.x, vTextureCoord.y - 2.0*blur)) * 0.12;',
        '   sum += texture2D(uSampler, vec2(vTextureCoord.x, vTextureCoord.y - blur)) * 0.15;',
        '   sum += texture2D(uSampler, vec2(vTextureCoord.x, vTextureCoord.y)) * 0.16;',
        '   sum += texture2D(uSampler, vec2(vTextureCoord.x, vTextureCoord.y + blur)) * 0.15;',
        '   sum += texture2D(uSampler, vec2(vTextureCoord.x, vTextureCoord.y + 2.0*blur)) * 0.12;',
        '   sum += texture2D(uSampler, vec2(vTextureCoord.x, vTextureCoord.y + 3.0*blur)) * 0.09;',
        '   sum += texture2D(uSampler, vec2(vTextureCoord.x, vTextureCoord.y + 4.0*blur)) * 0.05;',

        '   gl_FragColor = sum;',
        '}'
    ];
};

PIXI.BlurYFilter.prototype = Object.create( PIXI.AbstractFilter.prototype );
PIXI.BlurYFilter.prototype.constructor = PIXI.BlurYFilter;

Object.defineProperty(PIXI.BlurYFilter.prototype, 'blur', {
    get: function() {
        return this.uniforms.blur.value / (1/7000);
    },
    set: function(value) {
        //this.padding = value;
        this.uniforms.blur.value = (1/7000) * value;
    }
});

/**
 * @author Mat Groves http://matgroves.com/ @Doormat23
 */

/**
 *
 * The BlurFilter applies a Gaussian blur to an object.
 * The strength of the blur can be set for x- and y-axis separately (always relative to the stage).
 *
 * @class BlurFilter
 * @contructor
 */
PIXI.BlurFilter = function()
{
    this.blurXFilter = new PIXI.BlurXFilter();
    this.blurYFilter = new PIXI.BlurYFilter();

    this.passes =[this.blurXFilter, this.blurYFilter];
};

/**
 * Sets the strength of both the blurX and blurY properties simultaneously
 *
 * @property blur
 * @type Number the strength of the blur
 * @default 2
 */
Object.defineProperty(PIXI.BlurFilter.prototype, 'blur', {
    get: function() {
        return this.blurXFilter.blur;
    },
    set: function(value) {
        this.blurXFilter.blur = this.blurYFilter.blur = value;
    }
});

/**
 * Sets the strength of the blurX property
 *
 * @property blurX
 * @type Number the strength of the blurX
 * @default 2
 */
Object.defineProperty(PIXI.BlurFilter.prototype, 'blurX', {
    get: function() {
        return this.blurXFilter.blur;
    },
    set: function(value) {
        this.blurXFilter.blur = value;
    }
});

/**
 * Sets the strength of the blurX property
 *
 * @property blurY
 * @type Number the strength of the blurY
 * @default 2
 */
Object.defineProperty(PIXI.BlurFilter.prototype, 'blurY', {
    get: function() {
        return this.blurYFilter.blur;
    },
    set: function(value) {
        this.blurYFilter.blur = value;
    }
});

/**
 * @author Mat Groves http://matgroves.com/ @Doormat23
 */

/**
 *
 * This inverts your displayObjects colors.
 * @class InvertFilter
 * @contructor
 */
PIXI.InvertFilter = function()
{
    PIXI.AbstractFilter.call( this );

    this.passes = [this];

    // set the uniforms
    this.uniforms = {
        invert: {type: '1f', value: 1},
    };

    this.fragmentSrc = [
        'precision mediump float;',
        'varying vec2 vTextureCoord;',
        'varying vec4 vColor;',
        'uniform float invert;',
        'uniform sampler2D uSampler;',

        'void main(void) {',
        '   gl_FragColor = texture2D(uSampler, vTextureCoord);',
        '   gl_FragColor.rgb = mix( (vec3(1)-gl_FragColor.rgb) * gl_FragColor.a, gl_FragColor.rgb, 1.0 - invert);',
        //'   gl_FragColor.rgb = gl_FragColor.rgb  * gl_FragColor.a;',
      //  '   gl_FragColor = gl_FragColor * vColor;',
        '}'
    ];
};

PIXI.InvertFilter.prototype = Object.create( PIXI.AbstractFilter.prototype );
PIXI.InvertFilter.prototype.constructor = PIXI.InvertFilter;

/**
The strength of the invert. 1 will fully invert the colors, 0 will make the object its normal color
@property invert
*/
Object.defineProperty(PIXI.InvertFilter.prototype, 'invert', {
    get: function() {
        return this.uniforms.invert.value;
    },
    set: function(value) {
        this.uniforms.invert.value = value;
    }
});

/**
 * @author Mat Groves http://matgroves.com/ @Doormat23
 */

/**
 *
 * This applies a sepia effect to your displayObjects.
 * @class SepiaFilter
 * @contructor
 */
PIXI.SepiaFilter = function()
{
    PIXI.AbstractFilter.call( this );

    this.passes = [this];

    // set the uniforms
    this.uniforms = {
        sepia: {type: '1f', value: 1},
    };

    this.fragmentSrc = [
        'precision mediump float;',
        'varying vec2 vTextureCoord;',
        'varying vec4 vColor;',
        'uniform float sepia;',
        'uniform sampler2D uSampler;',

        'const mat3 sepiaMatrix = mat3(0.3588, 0.7044, 0.1368, 0.2990, 0.5870, 0.1140, 0.2392, 0.4696, 0.0912);',

        'void main(void) {',
        '   gl_FragColor = texture2D(uSampler, vTextureCoord);',
        '   gl_FragColor.rgb = mix( gl_FragColor.rgb, gl_FragColor.rgb * sepiaMatrix, sepia);',
       // '   gl_FragColor = gl_FragColor * vColor;',
        '}'
    ];
};

PIXI.SepiaFilter.prototype = Object.create( PIXI.AbstractFilter.prototype );
PIXI.SepiaFilter.prototype.constructor = PIXI.SepiaFilter;

/**
The strength of the sepia. 1 will apply the full sepia effect, 0 will make the object its normal color
@property sepia
*/
Object.defineProperty(PIXI.SepiaFilter.prototype, 'sepia', {
    get: function() {
        return this.uniforms.sepia.value;
    },
    set: function(value) {
        this.uniforms.sepia.value = value;
    }
});

/**
 * @author Mat Groves http://matgroves.com/ @Doormat23
 */

/**
 *
 * This filter applies a twist effect making display objects appear twisted in the given direction
 * @class TwistFilter
 * @contructor
 */
PIXI.TwistFilter = function()
{
    PIXI.AbstractFilter.call( this );

    this.passes = [this];

    // set the uniforms
    this.uniforms = {
        radius: {type: '1f', value:0.5},
        angle: {type: '1f', value:5},
        offset: {type: '2f', value:{x:0.5, y:0.5}},
    };

    this.fragmentSrc = [
        'precision mediump float;',
        'varying vec2 vTextureCoord;',
        'varying vec4 vColor;',
        'uniform vec4 dimensions;',
        'uniform sampler2D uSampler;',

        'uniform float radius;',
        'uniform float angle;',
        'uniform vec2 offset;',

        'void main(void) {',
        '   vec2 coord = vTextureCoord - offset;',
        '   float distance = length(coord);',

        '   if (distance < radius) {',
        '       float ratio = (radius - distance) / radius;',
        '       float angleMod = ratio * ratio * angle;',
        '       float s = sin(angleMod);',
        '       float c = cos(angleMod);',
        '       coord = vec2(coord.x * c - coord.y * s, coord.x * s + coord.y * c);',
        '   }',

        '   gl_FragColor = texture2D(uSampler, coord+offset);',
        '}'
    ];
};

PIXI.TwistFilter.prototype = Object.create( PIXI.AbstractFilter.prototype );
PIXI.TwistFilter.prototype.constructor = PIXI.TwistFilter;

/**
 *
 * This point describes the the offset of the twist
 * @property size
 * @type Point
 */
Object.defineProperty(PIXI.TwistFilter.prototype, 'offset', {
    get: function() {
        return this.uniforms.offset.value;
    },
    set: function(value) {
        this.dirty = true;
        this.uniforms.offset.value = value;
    }
});

/**
 *
 * This radius describes size of the twist
 * @property size
 * @type Number
 */
Object.defineProperty(PIXI.TwistFilter.prototype, 'radius', {
    get: function() {
        return this.uniforms.radius.value;
    },
    set: function(value) {
        this.dirty = true;
        this.uniforms.radius.value = value;
    }
});

/**
 *
 * This radius describes angle of the twist
 * @property angle
 * @type Number
 */
Object.defineProperty(PIXI.TwistFilter.prototype, 'angle', {
    get: function() {
        return this.uniforms.angle.value;
    },
    set: function(value) {
        this.dirty = true;
        this.uniforms.angle.value = value;
    }
});
/**
 * @author Mat Groves http://matgroves.com/ @Doormat23
 */

/**
 *
 * This lowers the color depth of your image by the given amount, producing an image with a smaller palette.
 * @class ColorStepFilter
 * @contructor
 */
PIXI.ColorStepFilter = function()
{
    PIXI.AbstractFilter.call( this );

    this.passes = [this];

    // set the uniforms
    this.uniforms = {
        step: {type: '1f', value: 5},
    };

    this.fragmentSrc = [
        'precision mediump float;',
        'varying vec2 vTextureCoord;',
        'varying vec4 vColor;',
        'uniform sampler2D uSampler;',
        'uniform float step;',

        'void main(void) {',
        '   vec4 color = texture2D(uSampler, vTextureCoord);',
        '   color = floor(color * step) / step;',
        '   gl_FragColor = color;',
        '}'
    ];
};

PIXI.ColorStepFilter.prototype = Object.create( PIXI.AbstractFilter.prototype );
PIXI.ColorStepFilter.prototype.constructor = PIXI.ColorStepFilter;

/**
The number of steps.
@property step
*/
Object.defineProperty(PIXI.ColorStepFilter.prototype, 'step', {
    get: function() {
        return this.uniforms.step.value;
    },
    set: function(value) {
        this.uniforms.step.value = value;
    }
});

/**
 * @author Mat Groves http://matgroves.com/ @Doormat23
 * original filter: https://github.com/evanw/glfx.js/blob/master/src/filters/fun/dotscreen.js
 */

/**
 *
 * This filter applies a dotscreen effect making display objects appear to be made out of black and white halftone dots like an old printer
 * @class DotScreenFilter
 * @contructor
 */
PIXI.DotScreenFilter = function()
{
    PIXI.AbstractFilter.call( this );

    this.passes = [this];

    // set the uniforms
    this.uniforms = {
        scale: {type: '1f', value:1},
        angle: {type: '1f', value:5},
        dimensions:   {type: '4fv', value:[0,0,0,0]}
    };

    this.fragmentSrc = [
        'precision mediump float;',
        'varying vec2 vTextureCoord;',
        'varying vec4 vColor;',
        'uniform vec4 dimensions;',
        'uniform sampler2D uSampler;',

        'uniform float angle;',
        'uniform float scale;',

        'float pattern() {',
        '   float s = sin(angle), c = cos(angle);',
        '   vec2 tex = vTextureCoord * dimensions.xy;',
        '   vec2 point = vec2(',
        '       c * tex.x - s * tex.y,',
        '       s * tex.x + c * tex.y',
        '   ) * scale;',
        '   return (sin(point.x) * sin(point.y)) * 4.0;',
        '}',

        'void main() {',
        '   vec4 color = texture2D(uSampler, vTextureCoord);',
        '   float average = (color.r + color.g + color.b) / 3.0;',
        '   gl_FragColor = vec4(vec3(average * 10.0 - 5.0 + pattern()), color.a);',
        '}'
    ];
};

PIXI.DotScreenFilter.prototype = Object.create( PIXI.DotScreenFilter.prototype );
PIXI.DotScreenFilter.prototype.constructor = PIXI.DotScreenFilter;

/**
 *
 * This describes the the scale
 * @property scale
 * @type Number
 */
Object.defineProperty(PIXI.DotScreenFilter.prototype, 'scale', {
    get: function() {
        return this.uniforms.scale.value;
    },
    set: function(value) {
        this.dirty = true;
        this.uniforms.scale.value = value;
    }
});

/**
 *
 * This radius describes angle
 * @property angle
 * @type Number
 */
Object.defineProperty(PIXI.DotScreenFilter.prototype, 'angle', {
    get: function() {
        return this.uniforms.angle.value;
    },
    set: function(value) {
        this.dirty = true;
        this.uniforms.angle.value = value;
    }
});
/**
 * @author Mat Groves http://matgroves.com/ @Doormat23
 */

PIXI.CrossHatchFilter = function()
{
    PIXI.AbstractFilter.call( this );

    this.passes = [this];

    // set the uniforms
    this.uniforms = {
        blur: {type: '1f', value: 1 / 512},
    };

    this.fragmentSrc = [
        'precision mediump float;',
        'varying vec2 vTextureCoord;',
        'varying vec4 vColor;',
        'uniform float blur;',
        'uniform sampler2D uSampler;',

        'void main(void) {',
        '    float lum = length(texture2D(uSampler, vTextureCoord.xy).rgb);',

        '    gl_FragColor = vec4(1.0, 1.0, 1.0, 1.0);',

        '    if (lum < 1.00) {',
        '        if (mod(gl_FragCoord.x + gl_FragCoord.y, 10.0) == 0.0) {',
        '            gl_FragColor = vec4(0.0, 0.0, 0.0, 1.0);',
        '        }',
        '    }',

        '    if (lum < 0.75) {',
        '        if (mod(gl_FragCoord.x - gl_FragCoord.y, 10.0) == 0.0) {',
        '            gl_FragColor = vec4(0.0, 0.0, 0.0, 1.0);',
        '        }',
        '    }',

        '    if (lum < 0.50) {',
        '        if (mod(gl_FragCoord.x + gl_FragCoord.y - 5.0, 10.0) == 0.0) {',
        '            gl_FragColor = vec4(0.0, 0.0, 0.0, 1.0);',
        '        }',
        '    }',

        '    if (lum < 0.3) {',
        '        if (mod(gl_FragCoord.x - gl_FragCoord.y - 5.0, 10.0) == 0.0) {',
        '            gl_FragColor = vec4(0.0, 0.0, 0.0, 1.0);',
        '        }',
        '    }',
        '}'
    ];
};

PIXI.CrossHatchFilter.prototype = Object.create( PIXI.AbstractFilter.prototype );
PIXI.CrossHatchFilter.prototype.constructor = PIXI.BlurYFilter;

Object.defineProperty(PIXI.CrossHatchFilter.prototype, 'blur', {
    get: function() {
        return this.uniforms.blur.value / (1/7000);
    },
    set: function(value) {
        //this.padding = value;
        this.uniforms.blur.value = (1/7000) * value;
    }
});

/**
 * @author Mat Groves http://matgroves.com/ @Doormat23
 */

PIXI.RGBSplitFilter = function()
{
    PIXI.AbstractFilter.call( this );

    this.passes = [this];

    // set the uniforms
    this.uniforms = {
        red: {type: '2f', value: {x:20, y:20}},
        green: {type: '2f', value: {x:-20, y:20}},
        blue: {type: '2f', value: {x:20, y:-20}},
        dimensions:   {type: '4fv', value:[0,0,0,0]}
    };

    this.fragmentSrc = [
        'precision mediump float;',
        'varying vec2 vTextureCoord;',
        'varying vec4 vColor;',
        'uniform vec2 red;',
        'uniform vec2 green;',
        'uniform vec2 blue;',
        'uniform vec4 dimensions;',
        'uniform sampler2D uSampler;',

        'void main(void) {',
        '   gl_FragColor.r = texture2D(uSampler, vTextureCoord + red/dimensions.xy).r;',
        '   gl_FragColor.g = texture2D(uSampler, vTextureCoord + green/dimensions.xy).g;',
        '   gl_FragColor.b = texture2D(uSampler, vTextureCoord + blue/dimensions.xy).b;',
        '   gl_FragColor.a = texture2D(uSampler, vTextureCoord).a;',
        '}'
    ];
};

PIXI.RGBSplitFilter.prototype = Object.create( PIXI.AbstractFilter.prototype );
PIXI.RGBSplitFilter.prototype.constructor = PIXI.RGBSplitFilter;

Object.defineProperty(PIXI.RGBSplitFilter.prototype, 'angle', {
    get: function() {
        return this.uniforms.blur.value / (1/7000);
    },
    set: function(value) {
        //this.padding = value;
        this.uniforms.blur.value = (1/7000) * value;
    }
});

/**
 * @author Mat Groves http://matgroves.com/ @Doormat23
 */

    if (typeof exports !== 'undefined') {
        if (typeof module !== 'undefined' && module.exports) {
            exports = module.exports = PIXI;
        }
        exports.PIXI = PIXI;
    } else if (typeof define !== 'undefined' && define.amd) {
        define(PIXI);
    } else {
        root.PIXI = PIXI;
    }
}).call(this);<|MERGE_RESOLUTION|>--- conflicted
+++ resolved
@@ -9,13 +9,13 @@
  * pixi.js is licensed under the MIT License.
  * http://www.opensource.org/licenses/mit-license.php
  */
-/**
- * @author Mat Groves http://matgroves.com/ @Doormat23
- */
-
-(function(){
-
-    var root = this;
+/**
+ * @author Mat Groves http://matgroves.com/ @Doormat23
+ */
+
+(function(){
+
+    var root = this;
 
 /**
  * @author Mat Groves http://matgroves.com/ @Doormat23
@@ -1114,25 +1114,7 @@
  */
 PIXI.DisplayObjectContainer.prototype.addChild = function(child)
 {
-<<<<<<< HEAD
-    if(child.parent && child !== this)
-    {
-        //// COULD BE THIS???
-        child.parent.removeChild(child);
-        //  return;
-    }
-
-    child.parent = this;
-
-    this.children.push(child);
-
-    // update the stage refference..
-
-    if(this.stage)child.setStageReference(this.stage);
-
-=======
     this.addChildAt(child, this.children.length);
->>>>>>> c191cdcf
 };
 
 /**
@@ -2886,13 +2868,9 @@
     this.onTouchMove = this.onTouchMove.bind(this);
     this.last = 0;
 
-<<<<<<< HEAD
-    this.currentCursor = 'inherit';
-=======
     this.currentCursorStyle = 'inherit';
 
     this.mouseOut = false;
->>>>>>> c191cdcf
 };
 
 // constructor
@@ -3066,16 +3044,11 @@
 
     // loop through interactive objects!
     var length = this.interactiveItems.length;
-<<<<<<< HEAD
-   
-   // return;
-=======
 
     
 
     var cursor = 'inherit';
     var over = false;
->>>>>>> c191cdcf
 
     for (i = 0; i < length; i++)
     {
@@ -3102,10 +3075,6 @@
 
             if(!item.__isOver)
             {
-<<<<<<< HEAD
-                if(item.buttonMode) this.currentCursor = item.defaultCursor;
-=======
->>>>>>> c191cdcf
 
                 if(item.mouseover)item.mouseover(this.mouse);
                 item.__isOver = true;
@@ -3130,20 +3099,12 @@
         // --->
     }
 
-<<<<<<< HEAD
-
-    if(this.currentCursor !== this.interactionDOMElement.style.cursor)
-    {
-        this.interactionDOMElement.style.cursor = this.currentCursor;
-    }
-=======
     if( this.currentCursorStyle !== cursor )
     {
         this.currentCursorStyle = cursor;
         this.interactionDOMElement.style.cursor = cursor;
     }
 
->>>>>>> c191cdcf
 };
 
 /**
@@ -3230,7 +3191,7 @@
 {
     var length = this.interactiveItems.length;
 
-    this.currentCursor = 'inherit';
+    this.interactionDOMElement.style.cursor = 'inherit';
 
     for (var i = 0; i < length; i++)
     {
@@ -9788,9 +9749,7 @@
 
     context.beginPath();
 
-    var tilePositionX = this.tilePosition.x % this.tilingTexture.width;
-    var tilePositionY = this.tilePosition.y % this.tilingTexture.height;
-
+    var tilePosition = this.tilePosition;
     var tileScale = this.tileScale;
 
     tilePosition.x %= this.tilingTexture.baseTexture.width;
@@ -9799,13 +9758,13 @@
    // console.log(tileScale.x)
     // offset
     context.scale(tileScale.x,tileScale.y);
-    context.translate(tilePositionX, tilePositionY);
+    context.translate(tilePosition.x, tilePosition.y);
 
     context.fillStyle = this.__tilePattern;
-    context.fillRect(-tilePositionX,-tilePositionY,this.width / tileScale.x, this.height / tileScale.y);
+    context.fillRect(-tilePosition.x,-tilePosition.y,this.width / tileScale.x, this.height / tileScale.y);
 
     context.scale(1/tileScale.x, 1/tileScale.y);
-    context.translate(-tilePositionX, -tilePositionY);
+    context.translate(-tilePosition.x, -tilePosition.y);
 
     context.closePath();
 
