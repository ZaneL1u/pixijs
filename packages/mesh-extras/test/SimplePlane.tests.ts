--- conflicted
+++ resolved
@@ -2,12 +2,7 @@
 import { skipHello } from '@pixi/utils';
 import { Loader } from '@pixi/loaders';
 import { Point } from '@pixi/math';
-<<<<<<< HEAD
 import { Renderer, RenderTexture, Texture } from '@pixi/core';
-import { expect } from 'chai';
-=======
-import { Renderer, BatchRenderer, RenderTexture, Texture, extensions } from '@pixi/core';
->>>>>>> d733e306
 
 skipHello();
 
