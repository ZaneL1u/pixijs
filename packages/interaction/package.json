{
  "name": "@pixi/interaction",
  "version": "6.1.2",
  "main": "dist/cjs/interaction.js",
  "module": "dist/esm/interaction.js",
  "bundle": "dist/browser/interaction.js",
  "description": "Plugin for handling mouse, touch and pointer events",
  "author": "Mat Groves",
  "contributors": [
    "Matt Karl <matt@mattkarl.com>"
  ],
  "homepage": "http://pixijs.com/",
  "bugs": "https://github.com/pixijs/pixi.js/issues",
  "license": "MIT",
  "repository": {
    "type": "git",
    "url": "https://github.com/pixijs/pixi.js.git"
  },
  "publishConfig": {
    "access": "public"
  },
  "files": [
    "lib",
    "dist",
    "*.d.ts"
  ],
  "peerDependencies": {
<<<<<<< HEAD
    "@pixi/core": "6.1.1",
    "@pixi/display": "6.1.1",
    "@pixi/math": "6.1.1",
    "@pixi/ticker": "6.1.1",
    "@pixi/utils": "6.1.1"
=======
    "@pixi/core": "6.1.2",
    "@pixi/display": "6.1.2",
    "@pixi/math": "6.1.2",
    "@pixi/ticker": "6.1.2",
    "@pixi/utils": "6.1.2"
  },
  "devDependencies": {
    "@pixi/canvas-display": "6.1.2",
    "@pixi/canvas-graphics": "6.1.2",
    "@pixi/canvas-renderer": "6.1.2",
    "@pixi/canvas-sprite": "6.1.2",
    "@pixi/graphics": "6.1.2",
    "@pixi/sprite": "6.1.2"
>>>>>>> b5db0c47
  }
}<|MERGE_RESOLUTION|>--- conflicted
+++ resolved
@@ -25,26 +25,10 @@
     "*.d.ts"
   ],
   "peerDependencies": {
-<<<<<<< HEAD
-    "@pixi/core": "6.1.1",
-    "@pixi/display": "6.1.1",
-    "@pixi/math": "6.1.1",
-    "@pixi/ticker": "6.1.1",
-    "@pixi/utils": "6.1.1"
-=======
     "@pixi/core": "6.1.2",
     "@pixi/display": "6.1.2",
     "@pixi/math": "6.1.2",
     "@pixi/ticker": "6.1.2",
     "@pixi/utils": "6.1.2"
-  },
-  "devDependencies": {
-    "@pixi/canvas-display": "6.1.2",
-    "@pixi/canvas-graphics": "6.1.2",
-    "@pixi/canvas-renderer": "6.1.2",
-    "@pixi/canvas-sprite": "6.1.2",
-    "@pixi/graphics": "6.1.2",
-    "@pixi/sprite": "6.1.2"
->>>>>>> b5db0c47
   }
 }