import { Ticker, UPDATE_PRIORITY } from '@pixi/ticker';
import { DisplayObject, TemporaryDisplayObject } from '@pixi/display';
import { InteractionData, InteractivePointerEvent } from './InteractionData';
import { InteractionEvent, InteractionCallback } from './InteractionEvent';
import { InteractionTrackingData } from './InteractionTrackingData';
import { TreeSearch } from './TreeSearch';
import { EventEmitter } from '@pixi/utils';
import { interactiveTarget } from './interactiveTarget';

<<<<<<< HEAD
=======
import { AbstractRenderer, ExtensionMetadata, ExtensionType } from '@pixi/core';
>>>>>>> b98acb1b
import type { Point, IPointData } from '@pixi/math';
import type { Dict } from '@pixi/utils';
import { IRenderer } from '@pixi/core';

// Mix interactiveTarget into DisplayObject.prototype
DisplayObject.mixin(interactiveTarget);

const MOUSE_POINTER_ID = 1;

// Mock interface for hitTestEvent - only used inside hitTest()
interface TestInteractionEvent
{
    target: DisplayObject;
    data: {global: Point};
}

// helpers for hitTest() - only used inside hitTest()
const hitTestEvent: TestInteractionEvent = {
    target: null,
    data: {
        global: null,
    },
};

export interface InteractionManagerOptions
{
    autoPreventDefault?: boolean;
    interactionFrequency?: number;
    useSystemTicker?: boolean;
}

export interface DelayedEvent
{
    displayObject: DisplayObject;
    eventString: string;
    eventData: InteractionEvent;
}

interface CrossCSSStyleDeclaration extends CSSStyleDeclaration
{
    msContentZooming: string;
    msTouchAction: string;
}

/**
 * The interaction manager deals with mouse, touch and pointer events.
 *
 * Any DisplayObject can be interactive if its `interactive` property is set to true.
 *
 * This manager also supports multitouch.
 *
 * An instance of this class is automatically created by default, and can be found at `renderer.plugins.interaction`
 * @memberof PIXI
 */
export class InteractionManager extends EventEmitter
{
    /** @ignore */
    static extension: ExtensionMetadata = {
        name: 'interaction',
        type: [
            ExtensionType.RendererPlugin,
            ExtensionType.CanvasRendererPlugin,
        ],
    };

    /**
     * Actively tracked InteractionData
     * @private
     * @member {Object<number, PIXI.InteractionData>}
     */
    public readonly activeInteractionData: { [key: number]: InteractionData };

    /** Does the device support touch events https://www.w3.org/TR/touch-events/ */
    public readonly supportsTouchEvents: boolean;

    /** Does the device support pointer events https://www.w3.org/Submission/pointer-events/ */
    public readonly supportsPointerEvents: boolean;

    /**
     * Pool of unused InteractionData
     * @private
     */
    public interactionDataPool: InteractionData[];

    /**
     * Internal cached let.
     * @private
     */
    public cursor: string;

    /**
     * Delayed pointer events. Used to guarantee correct ordering of over/out events.
     * @private
     */
    public delayedEvents: DelayedEvent[];

    /**
     * TreeSearch component that is used to hitTest stage tree.
     * @private
     */
    public search: TreeSearch;

    /** The renderer this interaction manager works for. */
    public renderer: IRenderer;

    /**
     * Should default browser actions automatically be prevented.
     * Does not apply to pointer events for backwards compatibility
     * preventDefault on pointer events stops mouse events from firing
     * Thus, for every pointer event, there will always be either a mouse of touch event alongside it.
     * @default true
     */
    public autoPreventDefault: boolean;

    /**
     * Maximum frequency in milliseconds at which pointer over/out states will be checked by {@link tickerUpdate}.
     * @default 10
     */
    public interactionFrequency: number;

    /** The mouse data. */
    public mouse: InteractionData;

    /** An event data object to handle all the event tracking/dispatching. */
    public eventData: InteractionEvent;

    /**
     * This property determines if mousemove and touchmove events are fired only when the cursor
     * is over the object.
     * Setting to true will make things work more in line with how the DOM version works.
     * Setting to false can make things easier for things like dragging
     * It is currently set to false as this is how PixiJS used to work. This will be set to true in
     * future versions of pixi.
     * @default false
     */
    public moveWhenInside: boolean;

    /**
     * Dictionary of how different cursor modes are handled. Strings are handled as CSS cursor
     * values, objects are handled as dictionaries of CSS values for interactionDOMElement,
     * and functions are called instead of changing the CSS.
     * Default CSS cursor values are provided for 'default' and 'pointer' modes.
     * @member {Object<string, Object>}
     */
    public cursorStyles: Dict<string | ((mode: string) => void) | CSSStyleDeclaration>;

    /** The mode of the cursor that is being used. The value of this is a key from the cursorStyles dictionary. */
    public currentCursorMode: string;

    /**
     * The current resolution / device pixel ratio.
     * @default 1
     */
    public resolution: number;

    /** The DOM element to bind to. */
    protected interactionDOMElement: HTMLElement;

    /** Have events been attached to the dom element? */
    protected eventsAdded: boolean;

    /** Has the system ticker been added? */
    protected tickerAdded: boolean;

    /** Is the mouse hovering over the renderer? If working in worker mouse considered to be over renderer by default. */
    protected mouseOverRenderer: boolean;

    private _useSystemTicker: boolean;
    private _deltaTime: number;
    private _didMove: boolean;

    /** Used as a last rendered object in case renderer doesnt have _lastObjectRendered. */
    private _tempDisplayObject: DisplayObject;

    /**
     * An options object specifies characteristics about the event listener.
     * @member {Object<string, boolean>}
     */
    private readonly _eventListenerOptions: { capture: true, passive: false };

    /**
     * @param {PIXI.CanvasRenderer|PIXI.Renderer} renderer - A reference to the current renderer
     * @param options - The options for the manager.
     * @param {boolean} [options.autoPreventDefault=true] - Should the manager automatically prevent default browser actions.
     * @param {number} [options.interactionFrequency=10] - Maximum frequency (ms) at pointer over/out states will be checked.
     * @param {number} [options.useSystemTicker=true] - Whether to add {@link tickerUpdate} to {@link PIXI.Ticker.system}.
     */
    constructor(renderer: IRenderer, options?: InteractionManagerOptions)
    {
        super();

        options = options || {};

        this.renderer = renderer;
        this.autoPreventDefault = options.autoPreventDefault !== undefined ? options.autoPreventDefault : true;
        this.interactionFrequency = options.interactionFrequency || 10;
        this.mouse = new InteractionData();
        this.mouse.identifier = MOUSE_POINTER_ID;

        // setting the mouse to start off far off screen will mean that mouse over does
        //  not get called before we even move the mouse.
        this.mouse.global.set(-999999);

        this.activeInteractionData = {};
        this.activeInteractionData[MOUSE_POINTER_ID] = this.mouse;
        this.interactionDataPool = [];
        this.eventData = new InteractionEvent();
        this.interactionDOMElement = null;

        this.moveWhenInside = false;
        this.eventsAdded = false;
        this.tickerAdded = false;
        this.mouseOverRenderer = !('PointerEvent' in globalThis);
        this.supportsTouchEvents = 'ontouchstart' in globalThis;
        this.supportsPointerEvents = !!globalThis.PointerEvent;

        // this will make it so that you don't have to call bind all the time

        this.onPointerUp = this.onPointerUp.bind(this);
        this.processPointerUp = this.processPointerUp.bind(this);

        this.onPointerCancel = this.onPointerCancel.bind(this);
        this.processPointerCancel = this.processPointerCancel.bind(this);

        this.onPointerDown = this.onPointerDown.bind(this);
        this.processPointerDown = this.processPointerDown.bind(this);

        this.onPointerMove = this.onPointerMove.bind(this);
        this.processPointerMove = this.processPointerMove.bind(this);

        this.onPointerOut = this.onPointerOut.bind(this);
        this.processPointerOverOut = this.processPointerOverOut.bind(this);

        this.onPointerOver = this.onPointerOver.bind(this);

        this.cursorStyles = {
            default: 'inherit',
            pointer: 'pointer',
        };
        this.currentCursorMode = null;
        this.cursor = null;

        this.resolution = 1;
        this.delayedEvents = [];
        this.search = new TreeSearch();

        this._tempDisplayObject = new TemporaryDisplayObject();
        this._eventListenerOptions = { capture: true, passive: false };

        /**
         * Fired when a pointer device button (usually a mouse left-button) is pressed on the display
         * object.
         * @event PIXI.InteractionManager#mousedown
         * @param {PIXI.InteractionEvent} event - Interaction event
         */

        /**
         * Fired when a pointer device secondary button (usually a mouse right-button) is pressed
         * on the display object.
         * @event PIXI.InteractionManager#rightdown
         * @param {PIXI.InteractionEvent} event - Interaction event
         */

        /**
         * Fired when a pointer device button (usually a mouse left-button) is released over the display
         * object.
         * @event PIXI.InteractionManager#mouseup
         * @param {PIXI.InteractionEvent} event - Interaction event
         */

        /**
         * Fired when a pointer device secondary button (usually a mouse right-button) is released
         * over the display object.
         * @event PIXI.InteractionManager#rightup
         * @param {PIXI.InteractionEvent} event - Interaction event
         */

        /**
         * Fired when a pointer device button (usually a mouse left-button) is pressed and released on
         * the display object.
         * @event PIXI.InteractionManager#click
         * @param {PIXI.InteractionEvent} event - Interaction event
         */

        /**
         * Fired when a pointer device secondary button (usually a mouse right-button) is pressed
         * and released on the display object.
         * @event PIXI.InteractionManager#rightclick
         * @param {PIXI.InteractionEvent} event - Interaction event
         */

        /**
         * Fired when a pointer device button (usually a mouse left-button) is released outside the
         * display object that initially registered a
         * [mousedown]{@link PIXI.InteractionManager#event:mousedown}.
         * @event PIXI.InteractionManager#mouseupoutside
         * @param {PIXI.InteractionEvent} event - Interaction event
         */

        /**
         * Fired when a pointer device secondary button (usually a mouse right-button) is released
         * outside the display object that initially registered a
         * [rightdown]{@link PIXI.InteractionManager#event:rightdown}.
         * @event PIXI.InteractionManager#rightupoutside
         * @param {PIXI.InteractionEvent} event - Interaction event
         */

        /**
         * Fired when a pointer device (usually a mouse) is moved while over the display object
         * @event PIXI.InteractionManager#mousemove
         * @param {PIXI.InteractionEvent} event - Interaction event
         */

        /**
         * Fired when a pointer device (usually a mouse) is moved onto the display object
         * @event PIXI.InteractionManager#mouseover
         * @param {PIXI.InteractionEvent} event - Interaction event
         */

        /**
         * Fired when a pointer device (usually a mouse) is moved off the display object
         * @event PIXI.InteractionManager#mouseout
         * @param {PIXI.InteractionEvent} event - Interaction event
         */

        /**
         * Fired when a pointer device button is pressed on the display object.
         * @event PIXI.InteractionManager#pointerdown
         * @param {PIXI.InteractionEvent} event - Interaction event
         */

        /**
         * Fired when a pointer device button is released over the display object.
         * Not always fired when some buttons are held down while others are released. In those cases,
         * use [mousedown]{@link PIXI.InteractionManager#event:mousedown} and
         * [mouseup]{@link PIXI.InteractionManager#event:mouseup} instead.
         * @event PIXI.InteractionManager#pointerup
         * @param {PIXI.InteractionEvent} event - Interaction event
         */

        /**
         * Fired when the operating system cancels a pointer event
         * @event PIXI.InteractionManager#pointercancel
         * @param {PIXI.InteractionEvent} event - Interaction event
         */

        /**
         * Fired when a pointer device button is pressed and released on the display object.
         * @event PIXI.InteractionManager#pointertap
         * @param {PIXI.InteractionEvent} event - Interaction event
         */

        /**
         * Fired when a pointer device button is released outside the display object that initially
         * registered a [pointerdown]{@link PIXI.InteractionManager#event:pointerdown}.
         * @event PIXI.InteractionManager#pointerupoutside
         * @param {PIXI.InteractionEvent} event - Interaction event
         */

        /**
         * Fired when a pointer device is moved while over the display object
         * @event PIXI.InteractionManager#pointermove
         * @param {PIXI.InteractionEvent} event - Interaction event
         */

        /**
         * Fired when a pointer device is moved onto the display object
         * @event PIXI.InteractionManager#pointerover
         * @param {PIXI.InteractionEvent} event - Interaction event
         */

        /**
         * Fired when a pointer device is moved off the display object
         * @event PIXI.InteractionManager#pointerout
         * @param {PIXI.InteractionEvent} event - Interaction event
         */

        /**
         * Fired when a touch point is placed on the display object.
         * @event PIXI.InteractionManager#touchstart
         * @param {PIXI.InteractionEvent} event - Interaction event
         */

        /**
         * Fired when a touch point is removed from the display object.
         * @event PIXI.InteractionManager#touchend
         * @param {PIXI.InteractionEvent} event - Interaction event
         */

        /**
         * Fired when the operating system cancels a touch
         * @event PIXI.InteractionManager#touchcancel
         * @param {PIXI.InteractionEvent} event - Interaction event
         */

        /**
         * Fired when a touch point is placed and removed from the display object.
         * @event PIXI.InteractionManager#tap
         * @param {PIXI.InteractionEvent} event - Interaction event
         */

        /**
         * Fired when a touch point is removed outside of the display object that initially
         * registered a [touchstart]{@link PIXI.InteractionManager#event:touchstart}.
         * @event PIXI.InteractionManager#touchendoutside
         * @param {PIXI.InteractionEvent} event - Interaction event
         */

        /**
         * Fired when a touch point is moved along the display object.
         * @event PIXI.InteractionManager#touchmove
         * @param {PIXI.InteractionEvent} event - Interaction event
         */

        /**
         * Fired when a pointer device button (usually a mouse left-button) is pressed on the display.
         * object. DisplayObject's `interactive` property must be set to `true` to fire event.
         *
         * This comes from the @pixi/interaction package.
         * @event PIXI.DisplayObject#mousedown
         * @param {PIXI.InteractionEvent} event - Interaction event
         */

        /**
         * Fired when a pointer device secondary button (usually a mouse right-button) is pressed
         * on the display object. DisplayObject's `interactive` property must be set to `true` to fire event.
         *
         * This comes from the @pixi/interaction package.
         * @event PIXI.DisplayObject#rightdown
         * @param {PIXI.InteractionEvent} event - Interaction event
         */

        /**
         * Fired when a pointer device button (usually a mouse left-button) is released over the display
         * object. DisplayObject's `interactive` property must be set to `true` to fire event.
         *
         * This comes from the @pixi/interaction package.
         * @event PIXI.DisplayObject#mouseup
         * @param {PIXI.InteractionEvent} event - Interaction event
         */

        /**
         * Fired when a pointer device secondary button (usually a mouse right-button) is released
         * over the display object. DisplayObject's `interactive` property must be set to `true` to fire event.
         *
         * This comes from the @pixi/interaction package.
         * @event PIXI.DisplayObject#rightup
         * @param {PIXI.InteractionEvent} event - Interaction event
         */

        /**
         * Fired when a pointer device button (usually a mouse left-button) is pressed and released on
         * the display object. DisplayObject's `interactive` property must be set to `true` to fire event.
         *
         * This comes from the @pixi/interaction package.
         * @event PIXI.DisplayObject#click
         * @param {PIXI.InteractionEvent} event - Interaction event
         */

        /**
         * Fired when a pointer device secondary button (usually a mouse right-button) is pressed
         * and released on the display object. DisplayObject's `interactive` property must be set to `true` to fire event.
         *
         * This comes from the @pixi/interaction package.
         * @event PIXI.DisplayObject#rightclick
         * @param {PIXI.InteractionEvent} event - Interaction event
         */

        /**
         * Fired when a pointer device button (usually a mouse left-button) is released outside the
         * display object that initially registered a
         * [mousedown]{@link PIXI.DisplayObject#event:mousedown}.
         * DisplayObject's `interactive` property must be set to `true` to fire event.
         *
         * This comes from the @pixi/interaction package.
         * @event PIXI.DisplayObject#mouseupoutside
         * @param {PIXI.InteractionEvent} event - Interaction event
         */

        /**
         * Fired when a pointer device secondary button (usually a mouse right-button) is released
         * outside the display object that initially registered a
         * [rightdown]{@link PIXI.DisplayObject#event:rightdown}.
         * DisplayObject's `interactive` property must be set to `true` to fire event.
         *
         * This comes from the @pixi/interaction package.
         * @event PIXI.DisplayObject#rightupoutside
         * @param {PIXI.InteractionEvent} event - Interaction event
         */

        /**
         * Fired when a pointer device (usually a mouse) is moved while over the display object.
         * DisplayObject's `interactive` property must be set to `true` to fire event.
         *
         * This comes from the @pixi/interaction package.
         * @event PIXI.DisplayObject#mousemove
         * @param {PIXI.InteractionEvent} event - Interaction event
         */

        /**
         * Fired when a pointer device (usually a mouse) is moved onto the display object.
         * DisplayObject's `interactive` property must be set to `true` to fire event.
         *
         * This comes from the @pixi/interaction package.
         * @event PIXI.DisplayObject#mouseover
         * @param {PIXI.InteractionEvent} event - Interaction event
         */

        /**
         * Fired when a pointer device (usually a mouse) is moved off the display object.
         * DisplayObject's `interactive` property must be set to `true` to fire event.
         *
         * This comes from the @pixi/interaction package.
         * @event PIXI.DisplayObject#mouseout
         * @param {PIXI.InteractionEvent} event - Interaction event
         */

        /**
         * Fired when a pointer device button is pressed on the display object.
         * DisplayObject's `interactive` property must be set to `true` to fire event.
         *
         * This comes from the @pixi/interaction package.
         * @event PIXI.DisplayObject#pointerdown
         * @param {PIXI.InteractionEvent} event - Interaction event
         */

        /**
         * Fired when a pointer device button is released over the display object.
         * DisplayObject's `interactive` property must be set to `true` to fire event.
         *
         * This comes from the @pixi/interaction package.
         * @event PIXI.DisplayObject#pointerup
         * @param {PIXI.InteractionEvent} event - Interaction event
         */

        /**
         * Fired when the operating system cancels a pointer event.
         * DisplayObject's `interactive` property must be set to `true` to fire event.
         *
         * This comes from the @pixi/interaction package.
         * @event PIXI.DisplayObject#pointercancel
         * @param {PIXI.InteractionEvent} event - Interaction event
         */

        /**
         * Fired when a pointer device button is pressed and released on the display object.
         * DisplayObject's `interactive` property must be set to `true` to fire event.
         *
         * This comes from the @pixi/interaction package.
         * @event PIXI.DisplayObject#pointertap
         * @param {PIXI.InteractionEvent} event - Interaction event
         */

        /**
         * Fired when a pointer device button is released outside the display object that initially
         * registered a [pointerdown]{@link PIXI.DisplayObject#event:pointerdown}.
         * DisplayObject's `interactive` property must be set to `true` to fire event.
         *
         * This comes from the @pixi/interaction package.
         * @event PIXI.DisplayObject#pointerupoutside
         * @param {PIXI.InteractionEvent} event - Interaction event
         */

        /**
         * Fired when a pointer device is moved while over the display object.
         * DisplayObject's `interactive` property must be set to `true` to fire event.
         *
         * This comes from the @pixi/interaction package.
         * @event PIXI.DisplayObject#pointermove
         * @param {PIXI.InteractionEvent} event - Interaction event
         */

        /**
         * Fired when a pointer device is moved onto the display object.
         * DisplayObject's `interactive` property must be set to `true` to fire event.
         *
         * This comes from the @pixi/interaction package.
         * @event PIXI.DisplayObject#pointerover
         * @param {PIXI.InteractionEvent} event - Interaction event
         */

        /**
         * Fired when a pointer device is moved off the display object.
         * DisplayObject's `interactive` property must be set to `true` to fire event.
         *
         * This comes from the @pixi/interaction package.
         * @event PIXI.DisplayObject#pointerout
         * @param {PIXI.InteractionEvent} event - Interaction event
         */

        /**
         * Fired when a touch point is placed on the display object.
         * DisplayObject's `interactive` property must be set to `true` to fire event.
         *
         * This comes from the @pixi/interaction package.
         * @event PIXI.DisplayObject#touchstart
         * @param {PIXI.InteractionEvent} event - Interaction event
         */

        /**
         * Fired when a touch point is removed from the display object.
         * DisplayObject's `interactive` property must be set to `true` to fire event.
         *
         * This comes from the @pixi/interaction package.
         * @event PIXI.DisplayObject#touchend
         * @param {PIXI.InteractionEvent} event - Interaction event
         */

        /**
         * Fired when the operating system cancels a touch.
         * DisplayObject's `interactive` property must be set to `true` to fire event.
         *
         * This comes from the @pixi/interaction package.
         * @event PIXI.DisplayObject#touchcancel
         * @param {PIXI.InteractionEvent} event - Interaction event
         */

        /**
         * Fired when a touch point is placed and removed from the display object.
         * DisplayObject's `interactive` property must be set to `true` to fire event.
         *
         * This comes from the @pixi/interaction package.
         * @event PIXI.DisplayObject#tap
         * @param {PIXI.InteractionEvent} event - Interaction event
         */

        /**
         * Fired when a touch point is removed outside of the display object that initially
         * registered a [touchstart]{@link PIXI.DisplayObject#event:touchstart}.
         * DisplayObject's `interactive` property must be set to `true` to fire event.
         *
         * This comes from the @pixi/interaction package.
         * @event PIXI.DisplayObject#touchendoutside
         * @param {PIXI.InteractionEvent} event - Interaction event
         */

        /**
         * Fired when a touch point is moved along the display object.
         * DisplayObject's `interactive` property must be set to `true` to fire event.
         *
         * This comes from the @pixi/interaction package.
         * @event PIXI.DisplayObject#touchmove
         * @param {PIXI.InteractionEvent} event - Interaction event
         */

        this._useSystemTicker = options.useSystemTicker !== undefined ? options.useSystemTicker : true;

        this.setTargetElement(this.renderer.view, this.renderer.resolution);
    }

    /**
     * Should the InteractionManager automatically add {@link tickerUpdate} to {@link PIXI.Ticker.system}.
     * @default true
     */
    get useSystemTicker(): boolean
    {
        return this._useSystemTicker;
    }
    set useSystemTicker(useSystemTicker: boolean)
    {
        this._useSystemTicker = useSystemTicker;

        if (useSystemTicker)
        {
            this.addTickerListener();
        }
        else
        {
            this.removeTickerListener();
        }
    }

    /**
     * Last rendered object or temp object.
     * @readonly
     * @protected
     */
    get lastObjectRendered(): DisplayObject
    {
        return (this.renderer.lastObjectRendered as DisplayObject) || this._tempDisplayObject;
    }

    /**
     * Hit tests a point against the display tree, returning the first interactive object that is hit.
     * @param globalPoint - A point to hit test with, in global space.
     * @param root - The root display object to start from. If omitted, defaults
     * to the last rendered root of the associated renderer.
     * @returns - The hit display object, if any.
     */
    public hitTest(globalPoint: Point, root?: DisplayObject): DisplayObject
    {
        // clear the target for our hit test
        hitTestEvent.target = null;
        // assign the global point
        hitTestEvent.data.global = globalPoint;
        // ensure safety of the root
        if (!root)
        {
            root = this.lastObjectRendered;
        }
        // run the hit test
        this.processInteractive(hitTestEvent as InteractionEvent, root, null, true);
        // return our found object - it'll be null if we didn't hit anything

        return hitTestEvent.target;
    }

    /**
     * Sets the DOM element which will receive mouse/touch events. This is useful for when you have
     * other DOM elements on top of the renderers Canvas element. With this you'll be bale to delegate
     * another DOM element to receive those events.
     * @param element - the DOM element which will receive mouse and touch events.
     * @param resolution - The resolution / device pixel ratio of the new element (relative to the canvas).
     */
    public setTargetElement(element: HTMLElement, resolution = 1): void
    {
        this.removeTickerListener();

        this.removeEvents();

        this.interactionDOMElement = element;

        this.resolution = resolution;

        this.addEvents();

        this.addTickerListener();
    }

    /** Adds the ticker listener. */
    private addTickerListener(): void
    {
        if (this.tickerAdded || !this.interactionDOMElement || !this._useSystemTicker)
        {
            return;
        }

        Ticker.system.add(this.tickerUpdate, this, UPDATE_PRIORITY.INTERACTION);

        this.tickerAdded = true;
    }

    /** Removes the ticker listener. */
    private removeTickerListener(): void
    {
        if (!this.tickerAdded)
        {
            return;
        }

        Ticker.system.remove(this.tickerUpdate, this);

        this.tickerAdded = false;
    }

    /** Registers all the DOM events. */
    private addEvents(): void
    {
        if (this.eventsAdded || !this.interactionDOMElement)
        {
            return;
        }

        const style = this.interactionDOMElement.style as CrossCSSStyleDeclaration;

        if ((globalThis.navigator as any).msPointerEnabled)
        {
            style.msContentZooming = 'none';
            style.msTouchAction = 'none';
        }
        else if (this.supportsPointerEvents)
        {
            style.touchAction = 'none';
        }

        /*
         * These events are added first, so that if pointer events are normalized, they are fired
         * in the same order as non-normalized events. ie. pointer event 1st, mouse / touch 2nd
         */
        if (this.supportsPointerEvents)
        {
            globalThis.document.addEventListener('pointermove', this.onPointerMove, this._eventListenerOptions);
            this.interactionDOMElement.addEventListener('pointerdown', this.onPointerDown, this._eventListenerOptions);
            // pointerout is fired in addition to pointerup (for touch events) and pointercancel
            // we already handle those, so for the purposes of what we do in onPointerOut, we only
            // care about the pointerleave event
            this.interactionDOMElement.addEventListener('pointerleave', this.onPointerOut, this._eventListenerOptions);
            this.interactionDOMElement.addEventListener('pointerover', this.onPointerOver, this._eventListenerOptions);
            globalThis.addEventListener('pointercancel', this.onPointerCancel, this._eventListenerOptions);
            globalThis.addEventListener('pointerup', this.onPointerUp, this._eventListenerOptions);
        }
        else
        {
            globalThis.document.addEventListener('mousemove', this.onPointerMove, this._eventListenerOptions);
            this.interactionDOMElement.addEventListener('mousedown', this.onPointerDown, this._eventListenerOptions);
            this.interactionDOMElement.addEventListener('mouseout', this.onPointerOut, this._eventListenerOptions);
            this.interactionDOMElement.addEventListener('mouseover', this.onPointerOver, this._eventListenerOptions);
            globalThis.addEventListener('mouseup', this.onPointerUp, this._eventListenerOptions);
        }

        // always look directly for touch events so that we can provide original data
        // In a future version we should change this to being just a fallback and rely solely on
        // PointerEvents whenever available
        if (this.supportsTouchEvents)
        {
            this.interactionDOMElement.addEventListener('touchstart', this.onPointerDown, this._eventListenerOptions);
            this.interactionDOMElement.addEventListener('touchcancel', this.onPointerCancel, this._eventListenerOptions);
            this.interactionDOMElement.addEventListener('touchend', this.onPointerUp, this._eventListenerOptions);
            this.interactionDOMElement.addEventListener('touchmove', this.onPointerMove, this._eventListenerOptions);
        }

        this.eventsAdded = true;
    }

    /** Removes all the DOM events that were previously registered. */
    private removeEvents(): void
    {
        if (!this.eventsAdded || !this.interactionDOMElement)
        {
            return;
        }

        const style = this.interactionDOMElement.style as CrossCSSStyleDeclaration;

        if ((globalThis.navigator as any).msPointerEnabled)
        {
            style.msContentZooming = '';
            style.msTouchAction = '';
        }
        else if (this.supportsPointerEvents)
        {
            style.touchAction = '';
        }

        if (this.supportsPointerEvents)
        {
            globalThis.document.removeEventListener('pointermove', this.onPointerMove, this._eventListenerOptions);
            this.interactionDOMElement.removeEventListener('pointerdown', this.onPointerDown, this._eventListenerOptions);
            this.interactionDOMElement.removeEventListener('pointerleave', this.onPointerOut, this._eventListenerOptions);
            this.interactionDOMElement.removeEventListener('pointerover', this.onPointerOver, this._eventListenerOptions);
            globalThis.removeEventListener('pointercancel', this.onPointerCancel, this._eventListenerOptions);
            globalThis.removeEventListener('pointerup', this.onPointerUp, this._eventListenerOptions);
        }
        else
        {
            globalThis.document.removeEventListener('mousemove', this.onPointerMove, this._eventListenerOptions);
            this.interactionDOMElement.removeEventListener('mousedown', this.onPointerDown, this._eventListenerOptions);
            this.interactionDOMElement.removeEventListener('mouseout', this.onPointerOut, this._eventListenerOptions);
            this.interactionDOMElement.removeEventListener('mouseover', this.onPointerOver, this._eventListenerOptions);
            globalThis.removeEventListener('mouseup', this.onPointerUp, this._eventListenerOptions);
        }

        if (this.supportsTouchEvents)
        {
            this.interactionDOMElement.removeEventListener('touchstart', this.onPointerDown, this._eventListenerOptions);
            this.interactionDOMElement.removeEventListener('touchcancel', this.onPointerCancel, this._eventListenerOptions);
            this.interactionDOMElement.removeEventListener('touchend', this.onPointerUp, this._eventListenerOptions);
            this.interactionDOMElement.removeEventListener('touchmove', this.onPointerMove, this._eventListenerOptions);
        }

        this.interactionDOMElement = null;

        this.eventsAdded = false;
    }

    /**
     * Updates the state of interactive objects if at least {@link interactionFrequency}
     * milliseconds have passed since the last invocation.
     *
     * Invoked by a throttled ticker update from {@link PIXI.Ticker.system}.
     * @param deltaTime - time delta since the last call
     */
    public tickerUpdate(deltaTime: number): void
    {
        this._deltaTime += deltaTime;

        if (this._deltaTime < this.interactionFrequency)
        {
            return;
        }

        this._deltaTime = 0;

        this.update();
    }

    /** Updates the state of interactive objects. */
    public update(): void
    {
        if (!this.interactionDOMElement)
        {
            return;
        }

        // if the user move the mouse this check has already been done using the mouse move!
        if (this._didMove)
        {
            this._didMove = false;

            return;
        }

        this.cursor = null;

        // Resets the flag as set by a stopPropagation call. This flag is usually reset by a user interaction of any kind,
        // but there was a scenario of a display object moving under a static mouse cursor.
        // In this case, mouseover and mouseevents would not pass the flag test in dispatchEvent function
        for (const k in this.activeInteractionData)
        {
            // eslint-disable-next-line no-prototype-builtins
            if (this.activeInteractionData.hasOwnProperty(k))
            {
                const interactionData = this.activeInteractionData[k];

                if (interactionData.originalEvent && interactionData.pointerType !== 'touch')
                {
                    const interactionEvent = this.configureInteractionEventForDOMEvent(
                        this.eventData,
                        interactionData.originalEvent as PointerEvent,
                        interactionData
                    );

                    this.processInteractive(
                        interactionEvent,
                        this.lastObjectRendered,
                        this.processPointerOverOut,
                        true
                    );
                }
            }
        }

        this.setCursorMode(this.cursor);
    }

    /**
     * Sets the current cursor mode, handling any callbacks or CSS style changes.
     * @param mode - cursor mode, a key from the cursorStyles dictionary
     */
    public setCursorMode(mode: string): void
    {
        mode = mode || 'default';
        let applyStyles = true;

        // offscreen canvas does not support setting styles, but cursor modes can be functions,
        // in order to handle pixi rendered cursors, so we can't bail
        if (globalThis.OffscreenCanvas && this.interactionDOMElement instanceof OffscreenCanvas)
        {
            applyStyles = false;
        }
        // if the mode didn't actually change, bail early
        if (this.currentCursorMode === mode)
        {
            return;
        }
        this.currentCursorMode = mode;
        const style = this.cursorStyles[mode];

        // only do things if there is a cursor style for it
        if (style)
        {
            switch (typeof style)
            {
                case 'string':
                    // string styles are handled as cursor CSS
                    if (applyStyles)
                    {
                        this.interactionDOMElement.style.cursor = style;
                    }
                    break;
                case 'function':
                    // functions are just called, and passed the cursor mode
                    style(mode);
                    break;
                case 'object':
                    // if it is an object, assume that it is a dictionary of CSS styles,
                    // apply it to the interactionDOMElement
                    if (applyStyles)
                    {
                        Object.assign(this.interactionDOMElement.style, style);
                    }
                    break;
            }
        }
        else if (applyStyles && typeof mode === 'string' && !Object.prototype.hasOwnProperty.call(this.cursorStyles, mode))
        {
            // if it mode is a string (not a Symbol) and cursorStyles doesn't have any entry
            // for the mode, then assume that the dev wants it to be CSS for the cursor.
            this.interactionDOMElement.style.cursor = mode;
        }
    }

    /**
     * Dispatches an event on the display object that was interacted with.
     * @param displayObject - the display object in question
     * @param eventString - the name of the event (e.g, mousedown)
     * @param eventData - the event data object
     */
    private dispatchEvent(displayObject: DisplayObject, eventString: string, eventData: InteractionEvent): void
    {
        // Even if the event was stopped, at least dispatch any remaining events
        // for the same display object.
        if (!eventData.stopPropagationHint || displayObject === eventData.stopsPropagatingAt)
        {
            eventData.currentTarget = displayObject;
            eventData.type = eventString;

            displayObject.emit(eventString, eventData);

            if ((displayObject as any)[eventString])
            {
                (displayObject as any)[eventString](eventData);
            }
        }
    }

    /**
     * Puts a event on a queue to be dispatched later. This is used to guarantee correct
     * ordering of over/out events.
     * @param displayObject - the display object in question
     * @param eventString - the name of the event (e.g, mousedown)
     * @param eventData - the event data object
     */
    private delayDispatchEvent(displayObject: DisplayObject, eventString: string, eventData: InteractionEvent): void
    {
        this.delayedEvents.push({ displayObject, eventString, eventData });
    }

    /**
     * Maps x and y coords from a DOM object and maps them correctly to the PixiJS view. The
     * resulting value is stored in the point. This takes into account the fact that the DOM
     * element could be scaled and positioned anywhere on the screen.
     * @param point - the point that the result will be stored in
     * @param x - the x coord of the position to map
     * @param y - the y coord of the position to map
     */
    public mapPositionToPoint(point: IPointData, x: number, y: number): void
    {
        let rect;

        // IE 11 fix
        if (!this.interactionDOMElement.parentElement)
        {
            rect = {
                x: 0,
                y: 0,
                width: (this.interactionDOMElement as any).width,
                height: (this.interactionDOMElement as any).height,
                left: 0,
                top: 0
            };
        }
        else
        {
            rect = this.interactionDOMElement.getBoundingClientRect();
        }

        const resolutionMultiplier = 1.0 / this.resolution;

        point.x = ((x - rect.left) * ((this.interactionDOMElement as any).width / rect.width)) * resolutionMultiplier;
        point.y = ((y - rect.top) * ((this.interactionDOMElement as any).height / rect.height)) * resolutionMultiplier;
    }

    /**
     * This function is provides a neat way of crawling through the scene graph and running a
     * specified function on all interactive objects it finds. It will also take care of hit
     * testing the interactive objects and passes the hit across in the function.
     * @protected
     * @param interactionEvent - event containing the point that
     *  is tested for collision
     * @param displayObject - the displayObject
     *  that will be hit test (recursively crawls its children)
     * @param func - the function that will be called on each interactive object. The
     *  interactionEvent, displayObject and hit will be passed to the function
     * @param hitTest - indicates whether we want to calculate hits
     *  or just iterate through all interactive objects
     */
    public processInteractive(interactionEvent: InteractionEvent, displayObject: DisplayObject,
        func?: InteractionCallback, hitTest?: boolean
    ): void
    {
        const hit = this.search.findHit(interactionEvent, displayObject, func, hitTest);

        const delayedEvents = this.delayedEvents;

        if (!delayedEvents.length)
        {
            return hit;
        }
        // Reset the propagation hint, because we start deeper in the tree again.
        interactionEvent.stopPropagationHint = false;

        const delayedLen = delayedEvents.length;

        this.delayedEvents = [];

        for (let i = 0; i < delayedLen; i++)
        {
            const { displayObject, eventString, eventData } = delayedEvents[i];

            // When we reach the object we wanted to stop propagating at,
            // set the propagation hint.
            if (eventData.stopsPropagatingAt === displayObject)
            {
                eventData.stopPropagationHint = true;
            }

            this.dispatchEvent(displayObject, eventString, eventData);
        }

        return hit;
    }

    /**
     * Is called when the pointer button is pressed down on the renderer element
     * @param originalEvent - The DOM event of a pointer button being pressed down
     */
    private onPointerDown(originalEvent: InteractivePointerEvent): void
    {
        // if we support touch events, then only use those for touch events, not pointer events
        if (this.supportsTouchEvents && (originalEvent as PointerEvent).pointerType === 'touch') return;

        const events = this.normalizeToPointerData(originalEvent);

        /*
         * No need to prevent default on natural pointer events, as there are no side effects
         * Normalized events, however, may have the double mousedown/touchstart issue on the native android browser,
         * so still need to be prevented.
         */

        // Guaranteed that there will be at least one event in events, and all events must have the same pointer type

        if (this.autoPreventDefault && (events[0] as any).isNormalized)
        {
            const cancelable = originalEvent.cancelable || !('cancelable' in originalEvent);

            if (cancelable)
            {
                originalEvent.preventDefault();
            }
        }

        const eventLen = events.length;

        for (let i = 0; i < eventLen; i++)
        {
            const event = events[i];

            const interactionData = this.getInteractionDataForPointerId(event);

            const interactionEvent = this.configureInteractionEventForDOMEvent(this.eventData, event, interactionData);

            interactionEvent.data.originalEvent = originalEvent;

            this.processInteractive(interactionEvent, this.lastObjectRendered, this.processPointerDown, true);

            this.emit('pointerdown', interactionEvent);
            if (event.pointerType === 'touch')
            {
                this.emit('touchstart', interactionEvent);
            }
            // emit a mouse event for "pen" pointers, the way a browser would emit a fallback event
            else if (event.pointerType === 'mouse' || event.pointerType === 'pen')
            {
                const isRightButton = event.button === 2;

                this.emit(isRightButton ? 'rightdown' : 'mousedown', this.eventData);
            }
        }
    }

    /**
     * Processes the result of the pointer down check and dispatches the event if need be
     * @param interactionEvent - The interaction event wrapping the DOM event
     * @param displayObject - The display object that was tested
     * @param hit - the result of the hit test on the display object
     */
    private processPointerDown(interactionEvent: InteractionEvent, displayObject: DisplayObject, hit: boolean): void
    {
        const data = interactionEvent.data;
        const id = interactionEvent.data.identifier;

        if (hit)
        {
            if (!displayObject.trackedPointers[id])
            {
                displayObject.trackedPointers[id] = new InteractionTrackingData(id);
            }
            this.dispatchEvent(displayObject, 'pointerdown', interactionEvent);

            if (data.pointerType === 'touch')
            {
                this.dispatchEvent(displayObject, 'touchstart', interactionEvent);
            }
            else if (data.pointerType === 'mouse' || data.pointerType === 'pen')
            {
                const isRightButton = data.button === 2;

                if (isRightButton)
                {
                    displayObject.trackedPointers[id].rightDown = true;
                }
                else
                {
                    displayObject.trackedPointers[id].leftDown = true;
                }

                this.dispatchEvent(displayObject, isRightButton ? 'rightdown' : 'mousedown', interactionEvent);
            }
        }
    }

    /**
     * Is called when the pointer button is released on the renderer element
     * @param originalEvent - The DOM event of a pointer button being released
     * @param cancelled - true if the pointer is cancelled
     * @param func - Function passed to {@link processInteractive}
     */
    private onPointerComplete(originalEvent: InteractivePointerEvent, cancelled: boolean, func: InteractionCallback): void
    {
        const events = this.normalizeToPointerData(originalEvent);

        const eventLen = events.length;

        // if the event wasn't targeting our canvas, then consider it to be pointerupoutside
        // in all cases (unless it was a pointercancel)
        let target = originalEvent.target;

        // if in shadow DOM use composedPath to access target
        if (originalEvent.composedPath && originalEvent.composedPath().length > 0)
        {
            target = originalEvent.composedPath()[0];
        }

        const eventAppend = target !== this.interactionDOMElement ? 'outside' : '';

        for (let i = 0; i < eventLen; i++)
        {
            const event = events[i];

            const interactionData = this.getInteractionDataForPointerId(event);

            const interactionEvent = this.configureInteractionEventForDOMEvent(this.eventData, event, interactionData);

            interactionEvent.data.originalEvent = originalEvent;

            // perform hit testing for events targeting our canvas or cancel events
            this.processInteractive(interactionEvent, this.lastObjectRendered, func, cancelled || !eventAppend);

            this.emit(cancelled ? 'pointercancel' : `pointerup${eventAppend}`, interactionEvent);

            if (event.pointerType === 'mouse' || event.pointerType === 'pen')
            {
                const isRightButton = event.button === 2;

                this.emit(isRightButton ? `rightup${eventAppend}` : `mouseup${eventAppend}`, interactionEvent);
            }
            else if (event.pointerType === 'touch')
            {
                this.emit(cancelled ? 'touchcancel' : `touchend${eventAppend}`, interactionEvent);
                this.releaseInteractionDataForPointerId(event.pointerId);
            }
        }
    }

    /**
     * Is called when the pointer button is cancelled
     * @param event - The DOM event of a pointer button being released
     */
    private onPointerCancel(event: InteractivePointerEvent): void
    {
        // if we support touch events, then only use those for touch events, not pointer events
        if (this.supportsTouchEvents && (event as PointerEvent).pointerType === 'touch') return;

        this.onPointerComplete(event, true, this.processPointerCancel);
    }

    /**
     * Processes the result of the pointer cancel check and dispatches the event if need be
     * @param interactionEvent - The interaction event wrapping the DOM event
     * @param displayObject - The display object that was tested
     */
    private processPointerCancel(interactionEvent: InteractionEvent, displayObject: DisplayObject): void
    {
        const data = interactionEvent.data;

        const id = interactionEvent.data.identifier;

        if (displayObject.trackedPointers[id] !== undefined)
        {
            delete displayObject.trackedPointers[id];
            this.dispatchEvent(displayObject, 'pointercancel', interactionEvent);

            if (data.pointerType === 'touch')
            {
                this.dispatchEvent(displayObject, 'touchcancel', interactionEvent);
            }
        }
    }

    /**
     * Is called when the pointer button is released on the renderer element
     * @param event - The DOM event of a pointer button being released
     */
    private onPointerUp(event: InteractivePointerEvent): void
    {
        // if we support touch events, then only use those for touch events, not pointer events
        if (this.supportsTouchEvents && (event as PointerEvent).pointerType === 'touch') return;

        this.onPointerComplete(event, false, this.processPointerUp);
    }

    /**
     * Processes the result of the pointer up check and dispatches the event if need be
     * @param interactionEvent - The interaction event wrapping the DOM event
     * @param displayObject - The display object that was tested
     * @param hit - the result of the hit test on the display object
     */
    private processPointerUp(interactionEvent: InteractionEvent, displayObject: DisplayObject, hit: boolean): void
    {
        const data = interactionEvent.data;

        const id = interactionEvent.data.identifier;

        const trackingData = displayObject.trackedPointers[id];

        const isTouch = data.pointerType === 'touch';

        const isMouse = (data.pointerType === 'mouse' || data.pointerType === 'pen');
        // need to track mouse down status in the mouse block so that we can emit
        // event in a later block
        let isMouseTap = false;

        // Mouse only
        if (isMouse)
        {
            const isRightButton = data.button === 2;

            const flags = InteractionTrackingData.FLAGS;

            const test = isRightButton ? flags.RIGHT_DOWN : flags.LEFT_DOWN;

            const isDown = trackingData !== undefined && (trackingData.flags & test);

            if (hit)
            {
                this.dispatchEvent(displayObject, isRightButton ? 'rightup' : 'mouseup', interactionEvent);

                if (isDown)
                {
                    this.dispatchEvent(displayObject, isRightButton ? 'rightclick' : 'click', interactionEvent);
                    // because we can confirm that the mousedown happened on this object, flag for later emit of pointertap
                    isMouseTap = true;
                }
            }
            else if (isDown)
            {
                this.dispatchEvent(displayObject, isRightButton ? 'rightupoutside' : 'mouseupoutside', interactionEvent);
            }
            // update the down state of the tracking data
            if (trackingData)
            {
                if (isRightButton)
                {
                    trackingData.rightDown = false;
                }
                else
                {
                    trackingData.leftDown = false;
                }
            }
        }

        // Pointers and Touches, and Mouse
        if (hit)
        {
            this.dispatchEvent(displayObject, 'pointerup', interactionEvent);
            if (isTouch) this.dispatchEvent(displayObject, 'touchend', interactionEvent);

            if (trackingData)
            {
                // emit pointertap if not a mouse, or if the mouse block decided it was a tap
                if (!isMouse || isMouseTap)
                {
                    this.dispatchEvent(displayObject, 'pointertap', interactionEvent);
                }
                if (isTouch)
                {
                    this.dispatchEvent(displayObject, 'tap', interactionEvent);
                    // touches are no longer over (if they ever were) when we get the touchend
                    // so we should ensure that we don't keep pretending that they are
                    trackingData.over = false;
                }
            }
        }
        else if (trackingData)
        {
            this.dispatchEvent(displayObject, 'pointerupoutside', interactionEvent);
            if (isTouch) this.dispatchEvent(displayObject, 'touchendoutside', interactionEvent);
        }
        // Only remove the tracking data if there is no over/down state still associated with it
        if (trackingData && trackingData.none)
        {
            delete displayObject.trackedPointers[id];
        }
    }

    /**
     * Is called when the pointer moves across the renderer element
     * @param originalEvent - The DOM event of a pointer moving
     */
    private onPointerMove(originalEvent: InteractivePointerEvent): void
    {
        // if we support touch events, then only use those for touch events, not pointer events
        if (this.supportsTouchEvents && (originalEvent as PointerEvent).pointerType === 'touch') return;

        const events = this.normalizeToPointerData(originalEvent);

        if (events[0].pointerType === 'mouse' || events[0].pointerType === 'pen')
        {
            this._didMove = true;

            this.cursor = null;
        }

        const eventLen = events.length;

        for (let i = 0; i < eventLen; i++)
        {
            const event = events[i];

            const interactionData = this.getInteractionDataForPointerId(event);

            const interactionEvent = this.configureInteractionEventForDOMEvent(this.eventData, event, interactionData);

            interactionEvent.data.originalEvent = originalEvent;

            this.processInteractive(interactionEvent, this.lastObjectRendered, this.processPointerMove, true);

            this.emit('pointermove', interactionEvent);
            if (event.pointerType === 'touch') this.emit('touchmove', interactionEvent);
            if (event.pointerType === 'mouse' || event.pointerType === 'pen') this.emit('mousemove', interactionEvent);
        }

        if (events[0].pointerType === 'mouse')
        {
            this.setCursorMode(this.cursor);

            // TODO BUG for parents interactive object (border order issue)
        }
    }

    /**
     * Processes the result of the pointer move check and dispatches the event if need be
     * @param interactionEvent - The interaction event wrapping the DOM event
     * @param displayObject - The display object that was tested
     * @param hit - the result of the hit test on the display object
     */
    private processPointerMove(interactionEvent: InteractionEvent, displayObject: DisplayObject, hit: boolean): void
    {
        const data = interactionEvent.data;

        const isTouch = data.pointerType === 'touch';

        const isMouse = (data.pointerType === 'mouse' || data.pointerType === 'pen');

        if (isMouse)
        {
            this.processPointerOverOut(interactionEvent, displayObject, hit);
        }

        if (!this.moveWhenInside || hit)
        {
            this.dispatchEvent(displayObject, 'pointermove', interactionEvent);
            if (isTouch) this.dispatchEvent(displayObject, 'touchmove', interactionEvent);
            if (isMouse) this.dispatchEvent(displayObject, 'mousemove', interactionEvent);
        }
    }

    /**
     * Is called when the pointer is moved out of the renderer element
     * @private
     * @param {PointerEvent} originalEvent - The DOM event of a pointer being moved out
     */
    private onPointerOut(originalEvent: InteractivePointerEvent): void
    {
        // if we support touch events, then only use those for touch events, not pointer events
        if (this.supportsTouchEvents && (originalEvent as PointerEvent).pointerType === 'touch') return;

        const events = this.normalizeToPointerData(originalEvent);

        // Only mouse and pointer can call onPointerOut, so events will always be length 1
        const event = events[0];

        if (event.pointerType === 'mouse')
        {
            this.mouseOverRenderer = false;
            this.setCursorMode(null);
        }

        const interactionData = this.getInteractionDataForPointerId(event);

        const interactionEvent = this.configureInteractionEventForDOMEvent(this.eventData, event, interactionData);

        interactionEvent.data.originalEvent = event;

        this.processInteractive(interactionEvent, this.lastObjectRendered, this.processPointerOverOut, false);

        this.emit('pointerout', interactionEvent);
        if (event.pointerType === 'mouse' || event.pointerType === 'pen')
        {
            this.emit('mouseout', interactionEvent);
        }
        else
        {
            // we can get touchleave events after touchend, so we want to make sure we don't
            // introduce memory leaks
            this.releaseInteractionDataForPointerId(interactionData.identifier);
        }
    }

    /**
     * Processes the result of the pointer over/out check and dispatches the event if need be.
     * @param interactionEvent - The interaction event wrapping the DOM event
     * @param displayObject - The display object that was tested
     * @param hit - the result of the hit test on the display object
     */
    private processPointerOverOut(interactionEvent: InteractionEvent, displayObject: DisplayObject, hit: boolean): void
    {
        const data = interactionEvent.data;

        const id = interactionEvent.data.identifier;

        const isMouse = (data.pointerType === 'mouse' || data.pointerType === 'pen');

        let trackingData = displayObject.trackedPointers[id];

        // if we just moused over the display object, then we need to track that state
        if (hit && !trackingData)
        {
            trackingData = displayObject.trackedPointers[id] = new InteractionTrackingData(id);
        }

        if (trackingData === undefined) return;

        if (hit && this.mouseOverRenderer)
        {
            if (!trackingData.over)
            {
                trackingData.over = true;
                this.delayDispatchEvent(displayObject, 'pointerover', interactionEvent);
                if (isMouse)
                {
                    this.delayDispatchEvent(displayObject, 'mouseover', interactionEvent);
                }
            }

            // only change the cursor if it has not already been changed (by something deeper in the
            // display tree)
            if (isMouse && this.cursor === null)
            {
                this.cursor = displayObject.cursor;
            }
        }
        else if (trackingData.over)
        {
            trackingData.over = false;
            this.dispatchEvent(displayObject, 'pointerout', this.eventData);
            if (isMouse)
            {
                this.dispatchEvent(displayObject, 'mouseout', interactionEvent);
            }
            // if there is no mouse down information for the pointer, then it is safe to delete
            if (trackingData.none)
            {
                delete displayObject.trackedPointers[id];
            }
        }
    }

    /**
     * Is called when the pointer is moved into the renderer element.
     * @param originalEvent - The DOM event of a pointer button being moved into the renderer view.
     */
    private onPointerOver(originalEvent: InteractivePointerEvent): void
    {
        const events = this.normalizeToPointerData(originalEvent);

        // Only mouse and pointer can call onPointerOver, so events will always be length 1
        const event = events[0];

        const interactionData = this.getInteractionDataForPointerId(event);

        const interactionEvent = this.configureInteractionEventForDOMEvent(this.eventData, event, interactionData);

        interactionEvent.data.originalEvent = event;

        if (event.pointerType === 'mouse')
        {
            this.mouseOverRenderer = true;
        }

        this.emit('pointerover', interactionEvent);
        if (event.pointerType === 'mouse' || event.pointerType === 'pen')
        {
            this.emit('mouseover', interactionEvent);
        }
    }

    /**
     * Get InteractionData for a given pointerId. Store that data as well.
     * @param event - Normalized pointer event, output from normalizeToPointerData.
     * @returns - Interaction data for the given pointer identifier.
     */
    private getInteractionDataForPointerId(event: PointerEvent): InteractionData
    {
        const pointerId = event.pointerId;

        let interactionData;

        if (pointerId === MOUSE_POINTER_ID || event.pointerType === 'mouse')
        {
            interactionData = this.mouse;
        }
        else if (this.activeInteractionData[pointerId])
        {
            interactionData = this.activeInteractionData[pointerId];
        }
        else
        {
            interactionData = this.interactionDataPool.pop() || new InteractionData();
            interactionData.identifier = pointerId;
            this.activeInteractionData[pointerId] = interactionData;
        }
        // copy properties from the event, so that we can make sure that touch/pointer specific
        // data is available
        interactionData.copyEvent(event);

        return interactionData;
    }

    /**
     * Return unused InteractionData to the pool, for a given pointerId
     * @param pointerId - Identifier from a pointer event
     */
    private releaseInteractionDataForPointerId(pointerId: number): void
    {
        const interactionData = this.activeInteractionData[pointerId];

        if (interactionData)
        {
            delete this.activeInteractionData[pointerId];
            interactionData.reset();
            this.interactionDataPool.push(interactionData);
        }
    }

    /**
     * Configure an InteractionEvent to wrap a DOM PointerEvent and InteractionData
     * @param interactionEvent - The event to be configured
     * @param pointerEvent - The DOM event that will be paired with the InteractionEvent
     * @param interactionData - The InteractionData that will be paired
     *        with the InteractionEvent
     * @returns - the interaction event that was passed in
     */
    private configureInteractionEventForDOMEvent(interactionEvent: InteractionEvent, pointerEvent: PointerEvent,
        interactionData: InteractionData
    ): InteractionEvent
    {
        interactionEvent.data = interactionData;

        this.mapPositionToPoint(interactionData.global, pointerEvent.clientX, pointerEvent.clientY);

        // Not really sure why this is happening, but it's how a previous version handled things
        if (pointerEvent.pointerType === 'touch')
        {
            (pointerEvent as any).globalX = interactionData.global.x;
            (pointerEvent as any).globalY = interactionData.global.y;
        }

        interactionData.originalEvent = pointerEvent;
        interactionEvent.reset();

        return interactionEvent;
    }

    /**
     * Ensures that the original event object contains all data that a regular pointer event would have
     * @param {TouchEvent|MouseEvent|PointerEvent} event - The original event data from a touch or mouse event
     * @returns - An array containing a single normalized pointer event, in the case of a pointer
     *  or mouse event, or a multiple normalized pointer events if there are multiple changed touches
     */
    private normalizeToPointerData(event: InteractivePointerEvent): PointerEvent[]
    {
        const normalizedEvents = [];

        if (this.supportsTouchEvents && event instanceof TouchEvent)
        {
            for (let i = 0, li = event.changedTouches.length; i < li; i++)
            {
                const touch = event.changedTouches[i] as PixiTouch;

                if (typeof touch.button === 'undefined') touch.button = event.touches.length ? 1 : 0;
                if (typeof touch.buttons === 'undefined') touch.buttons = event.touches.length ? 1 : 0;
                if (typeof touch.isPrimary === 'undefined')
                {
                    touch.isPrimary = event.touches.length === 1 && event.type === 'touchstart';
                }
                if (typeof touch.width === 'undefined') touch.width = touch.radiusX || 1;
                if (typeof touch.height === 'undefined') touch.height = touch.radiusY || 1;
                if (typeof touch.tiltX === 'undefined') touch.tiltX = 0;
                if (typeof touch.tiltY === 'undefined') touch.tiltY = 0;
                if (typeof touch.pointerType === 'undefined') touch.pointerType = 'touch';
                if (typeof touch.pointerId === 'undefined') touch.pointerId = touch.identifier || 0;
                if (typeof touch.pressure === 'undefined') touch.pressure = touch.force || 0.5;
                if (typeof touch.twist === 'undefined') touch.twist = 0;
                if (typeof touch.tangentialPressure === 'undefined') touch.tangentialPressure = 0;
                // TODO: Remove these, as layerX/Y is not a standard, is deprecated, has uneven
                // support, and the fill ins are not quite the same
                // offsetX/Y might be okay, but is not the same as clientX/Y when the canvas's top
                // left is not 0,0 on the page
                if (typeof touch.layerX === 'undefined') touch.layerX = touch.offsetX = touch.clientX;
                if (typeof touch.layerY === 'undefined') touch.layerY = touch.offsetY = touch.clientY;

                // mark the touch as normalized, just so that we know we did it
                touch.isNormalized = true;

                normalizedEvents.push(touch);
            }
        }
        // apparently PointerEvent subclasses MouseEvent, so yay
        else if (!globalThis.MouseEvent
            || (event instanceof MouseEvent && (!this.supportsPointerEvents || !(event instanceof globalThis.PointerEvent))))
        {
            const tempEvent = event as PixiPointerEvent;

            if (typeof tempEvent.isPrimary === 'undefined') tempEvent.isPrimary = true;
            if (typeof tempEvent.width === 'undefined') tempEvent.width = 1;
            if (typeof tempEvent.height === 'undefined') tempEvent.height = 1;
            if (typeof tempEvent.tiltX === 'undefined') tempEvent.tiltX = 0;
            if (typeof tempEvent.tiltY === 'undefined') tempEvent.tiltY = 0;
            if (typeof tempEvent.pointerType === 'undefined') tempEvent.pointerType = 'mouse';
            if (typeof tempEvent.pointerId === 'undefined') tempEvent.pointerId = MOUSE_POINTER_ID;
            if (typeof tempEvent.pressure === 'undefined') tempEvent.pressure = 0.5;
            if (typeof tempEvent.twist === 'undefined') tempEvent.twist = 0;
            if (typeof tempEvent.tangentialPressure === 'undefined') tempEvent.tangentialPressure = 0;

            // mark the mouse event as normalized, just so that we know we did it
            tempEvent.isNormalized = true;

            normalizedEvents.push(tempEvent);
        }
        else
        {
            normalizedEvents.push(event);
        }

        return normalizedEvents as PointerEvent[];
    }

    /** Destroys the interaction manager. */
    public destroy(): void
    {
        this.removeEvents();

        this.removeTickerListener();

        this.removeAllListeners();

        this.renderer = null;

        this.mouse = null;

        this.eventData = null;

        this.interactionDOMElement = null;

        this.onPointerDown = null;
        this.processPointerDown = null;

        this.onPointerUp = null;
        this.processPointerUp = null;

        this.onPointerCancel = null;
        this.processPointerCancel = null;

        this.onPointerMove = null;
        this.processPointerMove = null;

        this.onPointerOut = null;
        this.processPointerOverOut = null;

        this.onPointerOver = null;

        this.search = null;
    }
}

interface PixiPointerEvent extends PointerEvent
{
    isPrimary: boolean;
    width: number;
    height: number;
    tiltX: number;
    tiltY: number;
    pointerType: string;
    pointerId: number;
    pressure: number;
    twist: number;
    tangentialPressure: number;
    isNormalized: boolean;
}

interface PixiTouch extends Touch
{
    button: number;
    buttons: number;
    isPrimary: boolean;
    width: number;
    height: number;
    tiltX: number;
    tiltY: number;
    pointerType: string;
    pointerId: number;
    pressure: number;
    twist: number;
    tangentialPressure: number;
    layerX: number;
    layerY: number;
    offsetX: number;
    offsetY: number;
    isNormalized: boolean;
}<|MERGE_RESOLUTION|>--- conflicted
+++ resolved
@@ -6,11 +6,7 @@
 import { TreeSearch } from './TreeSearch';
 import { EventEmitter } from '@pixi/utils';
 import { interactiveTarget } from './interactiveTarget';
-
-<<<<<<< HEAD
-=======
-import { AbstractRenderer, ExtensionMetadata, ExtensionType } from '@pixi/core';
->>>>>>> b98acb1b
+import { ExtensionMetadata, ExtensionType } from '@pixi/core';
 import type { Point, IPointData } from '@pixi/math';
 import type { Dict } from '@pixi/utils';
 import { IRenderer } from '@pixi/core';
