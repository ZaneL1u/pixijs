<<<<<<< HEAD
import { Renderer, Framebuffer, ObjectRenderer } from '@pixi/core';
=======
import type { ObjectRenderer } from '@pixi/core';
import { Renderer, Framebuffer, extensions, BatchRenderer } from '@pixi/core';
>>>>>>> 9b724f28
import { Graphics } from '@pixi/graphics';
import { settings } from '@pixi/settings';
import { ENV, MSAA_QUALITY } from '@pixi/constants';
import { skipHello } from '@pixi/utils';

skipHello();

describe('Renderer', () =>
{
    it('setting option legacy should disable VAOs and SPRITE_MAX_TEXTURES', () =>
    {
        settings.PREFER_ENV = ENV.WEBGL_LEGACY;
        const renderer = new Renderer({ width: 1, height: 1 });

        try
        {
            expect(renderer.geometry.hasVao).toEqual(false);
        }
        finally
        {
            renderer.destroy();
        }
        settings.PREFER_ENV = ENV.WEBGL2;
    });

    it('should allow clear() to work despite no containers added to the renderer', () =>
    {
        const renderer = new Renderer({ width: 1, height: 1 });

        try
        {
            renderer.clear();
        }
        finally
        {
            renderer.destroy();
        }
    });

    it('should emit resize event', () =>
    {
        const renderer = new Renderer({ width: 1, height: 1 });
        const spy = jest.fn();

        renderer.on('resize', spy);
        renderer.resize(2, 4);

        expect(spy).toBeCalledTimes(1);
        expect(spy).toHaveBeenCalledWith(2, 4);

        renderer.destroy();
    });

    describe('.setObjectRenderer()', () =>
    {
        let renderer: Renderer;
        let curRenderer: ObjectRenderer;
        let objRenderer: ObjectRenderer;

        beforeAll(() =>
        {
            renderer = new Renderer();
        });

        beforeEach(() =>
        {
            curRenderer = {
                start: jest.fn(),
                stop: jest.fn(),
            } as unknown as ObjectRenderer;
            objRenderer = {
                start: jest.fn(),
                stop: jest.fn(),
            } as unknown as ObjectRenderer;
            renderer.batch.currentRenderer = curRenderer;
        });

        afterAll(() =>
        {
            renderer.destroy();
            renderer = null;
            curRenderer = null;
            objRenderer = null;
        });

        it('should set objectRenderer as new current renderer', () =>
        {
            renderer.batch.setObjectRenderer(objRenderer);
            expect(curRenderer.stop).toHaveBeenCalledOnce();
            expect(renderer.batch.currentRenderer).toEqual(objRenderer);
            expect(objRenderer.start).toHaveBeenCalledOnce();
        });

        it('should do nothing if objectRenderer is already used as current', () =>
        {
            renderer.batch.setObjectRenderer(curRenderer);
            expect(renderer.batch.currentRenderer).toEqual(curRenderer);
            expect(curRenderer.stop).not.toBeCalled();
            expect(curRenderer.start).not.toBeCalled();
        });

        it('should generate a multisampled texture', () =>
        {
            const { gl } = renderer;

            const graphics = new Graphics();

            graphics.beginFill(0xffffff).drawRect(0, 0, 1, 1).endFill();

            const renderTexture = renderer.generateTexture(graphics, { multisample: MSAA_QUALITY.HIGH });

            const framebuffer = renderTexture.framebuffer;

            const textureFramebuffer = new Framebuffer(framebuffer.width, framebuffer.height);

            textureFramebuffer.addColorTexture(0, framebuffer.colorTextures[0]);

            renderer.framebuffer.bind(textureFramebuffer);

            const pixel = new Uint8Array([0x80, 0x80, 0x80, 0x80]);

            gl.readPixels(0, 0, 1, 1, gl.RGBA, gl.UNSIGNED_BYTE, pixel);

            expect(pixel[0]).toEqual(0xff);
            expect(pixel[1]).toEqual(0xff);
            expect(pixel[2]).toEqual(0xff);
            expect(pixel[3]).toEqual(0xff);
        });
    });
});<|MERGE_RESOLUTION|>--- conflicted
+++ resolved
@@ -1,9 +1,5 @@
-<<<<<<< HEAD
-import { Renderer, Framebuffer, ObjectRenderer } from '@pixi/core';
-=======
 import type { ObjectRenderer } from '@pixi/core';
-import { Renderer, Framebuffer, extensions, BatchRenderer } from '@pixi/core';
->>>>>>> 9b724f28
+import { Renderer, Framebuffer } from '@pixi/core';
 import { Graphics } from '@pixi/graphics';
 import { settings } from '@pixi/settings';
 import { ENV, MSAA_QUALITY } from '@pixi/constants';
