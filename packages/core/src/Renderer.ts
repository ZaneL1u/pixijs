import { isWebGLSupported, deprecation } from '@pixi/utils';
import { MaskSystem } from './mask/MaskSystem';
import { StencilSystem } from './mask/StencilSystem';
import { ScissorSystem } from './mask/ScissorSystem';
import { FilterSystem } from './filters/FilterSystem';
import { FramebufferSystem } from './framebuffer/FramebufferSystem';
import { RenderTextureSystem } from './renderTexture/RenderTextureSystem';
import { TextureSystem } from './textures/TextureSystem';
import { ProjectionSystem } from './projection/ProjectionSystem';
import { StateSystem } from './state/StateSystem';
import { GeometrySystem } from './geometry/GeometrySystem';
import { ShaderSystem } from './shader/ShaderSystem';
import { ContextSystem } from './context/ContextSystem';
import { BatchSystem } from './batch/BatchSystem';
import { TextureGCSystem } from './textures/TextureGCSystem';
import type { MSAA_QUALITY, RENDERER_TYPE } from '@pixi/constants';
import { UniformGroup } from './shader/UniformGroup';
import type { Rectangle } from '@pixi/math';
import { Matrix } from '@pixi/math';
import { BufferSystem } from './geometry/BufferSystem';
<<<<<<< HEAD
import type { RenderTexture } from './renderTexture/RenderTexture';
import type { ExtensionMetadata } from './extensions';
import { extensions, ExtensionType } from './extensions';
import type { IRendererPlugins } from './plugin/PluginSystem';
import { PluginSystem } from './plugin/PluginSystem';
import { MultisampleSystem } from './framebuffer/MultisampleSystem';
import type { IGenerateTextureOptions } from './renderTexture/GenerateTextureSystem';
import { GenerateTextureSystem } from './renderTexture/GenerateTextureSystem';
import { BackgroundSystem } from './background/BackgroundSystem';
import { ViewSystem } from './view/ViewSystem';
import { ObjectRendererSystem } from './render/ObjectRendererSystem';
import { settings } from '@pixi/settings';
import { SystemManager } from './system/SystemManager';
import type { IRenderableObject, IRenderer, IRendererOptions, IRendererRenderOptions, IRenderingContext } from './IRenderer';
import type { StartupOptions } from './startup/StartupSystem';
import { StartupSystem } from './startup/StartupSystem';

// eslint-disable-next-line @typescript-eslint/no-empty-interface
export interface Renderer extends GlobalMixins.Renderer {}

// eslint-disable-next-line @typescript-eslint/no-empty-interface
export interface Renderer extends GlobalMixins.Renderer {}
=======
import { RenderTexture } from './renderTexture/RenderTexture';

import type { SCALE_MODES } from '@pixi/constants';
import type { IRendererOptions, IRendererPlugins, IRendererRenderOptions,
    IGenerateTextureOptions } from './AbstractRenderer';
import type { ISystemConstructor } from './ISystem';
import type { IRenderingContext } from './IRenderingContext';
import type { IRenderableObject } from './IRenderableObject';
import { extensions, ExtensionType } from '@pixi/extensions';

export interface IRendererPluginConstructor
{
    new (renderer: Renderer, options?: any): IRendererPlugin;
}

export interface IRendererPlugin
{
    destroy(): void;
}
>>>>>>> a344b58d

/**
 * The Renderer draws the scene and all its content onto a WebGL enabled canvas.
 *
 * This renderer should be used for browsers that support WebGL.
 *
 * This renderer works by automatically managing WebGLBatches, so no need for Sprite Batches or Sprite Clouds.
 * Don't forget to add the view to your DOM or you will not see anything!
 *
 * Renderer is composed of systems that manage specific tasks. The following systems are added by default
 * whenever you create a renderer:
 *
 * | System                               | Description                                                                   |
 * | ------------------------------------ | ----------------------------------------------------------------------------- |
 *
 * | Generic Systems                      | Systems that manage functionality that all renderer types share               |
 * | ------------------------------------ | ----------------------------------------------------------------------------- |
 * | {@link PIXI.ViewSystem}              | This manages the main view of the renderer usually a Canvas                   |
 * | {@link PIXI.PluginSystem}            | This manages plugins for the renderer                                         |
 * | {@link PIXI.BackgroundSystem}        | This manages the main views background color and alpha                        |
 * | {@link PIXI.StartupSystem}           | Boots up a renderer and initiatives all the systems                           |
 * | {@link PIXI.EventSystem}             | This manages UI events.                                                       |
 *
 * | WebGL Core Systems                   | Provide an optimised, easy to use API to work with WebGL                      |
 * | ------------------------------------ | ----------------------------------------------------------------------------- |
 * | {@link PIXI.ContextSystem}           | This manages the WebGL context and extensions.                                |
 * | {@link PIXI.FramebufferSystem}       | This manages framebuffers, which are used for offscreen rendering.            |
 * | {@link PIXI.GeometrySystem}          | This manages geometries & buffers, which are used to draw object meshes.      |
 * | {@link PIXI.ShaderSystem}            | This manages shaders, programs that run on the GPU to calculate 'em pixels.   |
 * | {@link PIXI.StateSystem}             | This manages the WebGL state variables like blend mode, depth testing, etc.   |
 * | {@link PIXI.TextureSystem}           | This manages textures and their resources on the GPU.                         |
 * | {@link PIXI.TextureGCSystem}         | This will automatically remove textures from the GPU if they are not used.    |
 * | {@link PIXI.MultisampleSystem}       | This manages the multisample const on the WEbGL Renderer                      |
 *
 * | PixiJS High-Level Systems            | Set of specific systems designed to work with PixiJS objects                  |
 * | ------------------------------------ | ----------------------------------------------------------------------------- |
 * | {@link PIXI.RenderSystem}            | This adds the ability to render a PIXI.DisplayObject                          |
 * | {@link PIXI.GenerateTextureSystem}   | This adds the ability to generate textures from any PIXI.DisplayObject        |
 * | {@link PIXI.ProjectionSystem}        | This manages the `projectionMatrix`, used by shaders to get NDC coordinates.  |
 * | {@link PIXI.RenderTextureSystem}     | This manages render-textures, which are an abstraction over framebuffers.     |
 * | {@link PIXI.MaskSystem}              | This manages masking operations.                                              |
 * | {@link PIXI.ScissorSystem}           | This handles scissor masking, and is used internally by {@link MaskSystem}    |
 * | {@link PIXI.StencilSystem}           | This handles stencil masking, and is used internally by {@link MaskSystem}    |
 * | {@link PIXI.FilterSystem}            | This manages the filtering pipeline for post-processing effects.              |
 * | {@link PIXI.BatchSystem}             | This manages object renderers that defer rendering until a flush.             |
 * | {@link PIXI.Prepare}                 | This manages uploading assets to the GPU.                                     |
 * | {@link PIXI.Extract}                 | This extracts image data from display objects.                                |
 *
 * The breadth of the API surface provided by the renderer is contained within these systems.
 * @memberof PIXI
 */
export class Renderer extends SystemManager<Renderer> implements IRenderer
{
    /** @ignore */
    static extension: ExtensionMetadata = {
        type: ExtensionType.Renderer,
        priority: 1,
    };

    /**
     * The type of the renderer. will be PIXI.RENDERER_TYPE.CANVAS
     * @member {number}
     * @see PIXI.RENDERER_TYPE
     */
    public readonly type: RENDERER_TYPE.WEBGL;

    /**
     * WebGL context, set by {@link PIXI.ContextSystem this.context}.
     * @readonly
     * @member {WebGLRenderingContext}
     */
    public gl: IRenderingContext;

    /**
     * Global uniforms
     * Add any uniforms you want shared across your shaders.
     * the must be added before the scene is rendered for the first time
     * as we dynamically buildcode to handle all global var per shader
     *
     */
    public globalUniforms: UniformGroup;

    /** Unique UID assigned to the renderer's WebGL context. */
    public CONTEXT_UID: number;

    // systems

    /**
     * Mask system instance
     * @readonly
     */
    public readonly mask: MaskSystem;

    /**
     * Context system instance
     * @readonly
     */
    public readonly context: ContextSystem;

    /**
     * State system instance
     * @readonly
     */
    public readonly state: StateSystem;

    /**
     * Shader system instance
     * @readonly
     */
    public readonly shader: ShaderSystem;

    /**
     * Texture system instance
     * @readonly
     */
    public readonly texture: TextureSystem;

    /**
     * Buffer system instance
     * @readonly
     */
    public readonly buffer: BufferSystem;

    /**
     * Geometry system instance
     * @readonly
     */
    public readonly geometry: GeometrySystem;

    /**
     * Framebuffer system instance
     * @readonly
     */
    public readonly framebuffer: FramebufferSystem;

    /**
     * Scissor system instance
     * @readonly
     */
    public readonly scissor: ScissorSystem;

    /**
     * Stencil system instance
     * @readonly
     */
    public readonly stencil: StencilSystem;

    /**
     * Projection system instance
     * @readonly
     */
    public readonly projection: ProjectionSystem;

    /**
     * Texture garbage collector system instance
     * @readonly
     */
    public readonly textureGC: TextureGCSystem;

    /**
     * Filter system instance
     * @readonly
     */
    public readonly filter: FilterSystem;

    /**
     * RenderTexture system instance
     * @readonly
     */
    public readonly renderTexture: RenderTextureSystem;

    /**
     * Batch system instance
     * @readonly
     */
    public readonly batch: BatchSystem;

    /**
     * plugin system instance
     * @readonly
     */
    public readonly _plugin: PluginSystem;

    /**
     * _multisample system instance
     * @readonly
     */
    public readonly _multisample: MultisampleSystem;

    /**
     * textureGenerator system instance
     * @readonly
     */
    public readonly textureGenerator: GenerateTextureSystem;

    /**
     * background system instance
     * @readonly
     */
    public readonly background: BackgroundSystem;

    /**
     * _view system instance
     * @readonly
     */
    public readonly _view: ViewSystem;

    /**
     * _render system instance
     * @readonly
     */
    public readonly objectRenderer: ObjectRendererSystem;

    /**
     * startup system instance
     * @readonly
     */
    public readonly startup: StartupSystem;

    /**
     * Internal signal instances of **runner**, these
     * are assigned to each system created.
     * @see PIXI.Runner
     * @name runners
     * @private
     * @type {object}
     * @readonly
     * @property {PIXI.Runner} destroy - Destroy runner
     * @property {PIXI.Runner} contextChange - Context change runner
     * @property {PIXI.Runner} reset - Reset runner
     * @property {PIXI.Runner} update - Update runner
     * @property {PIXI.Runner} postrender - Post-render runner
     * @property {PIXI.Runner} prerender - Pre-render runner
     * @property {PIXI.Runner} resize - Resize runner
     */

    /**
     * Create renderer if WebGL is available. Overrideable
     * by the **@pixi/canvas-renderer** package to allow fallback.
     * throws error if WebGL is not available.
     * @param options
     * @private
     */
    static test(options?: IRendererOptions): boolean
    {
        if (options?.forceCanvas)
        {
            return false;
        }

        return isWebGLSupported();
    }

    /**
     * @param [options] - The optional renderer parameters.
     * @param {number} [options.width=800] - The width of the screen.
     * @param {number} [options.height=600] - The height of the screen.
     * @param {HTMLCanvasElement} [options.view] - The canvas to use as a view, optional.
     * @param {boolean} [options.useContextAlpha=true] - Pass-through value for canvas' context `alpha` property.
     *   If you want to set transparency, please use `backgroundAlpha`. This option is for cases where the
     *   canvas needs to be opaque, possibly for performance reasons on some older devices.
     * @param {boolean} [options.autoDensity=false] - Resizes renderer view in CSS pixels to allow for
     *   resolutions other than 1.
     * @param {boolean} [options.antialias=false] - Sets antialias. If not available natively then FXAA
     *  antialiasing is used.
     * @param {number} [options.resolution=PIXI.settings.RESOLUTION] - The resolution / device pixel ratio of the renderer.
     * @param {boolean} [options.clearBeforeRender=true] - This sets if the renderer will clear
     *  the canvas or not before the new render pass. If you wish to set this to false, you *must* set
     *  preserveDrawingBuffer to `true`.
     * @param {boolean} [options.preserveDrawingBuffer=false] - Enables drawing buffer preservation,
     *  enable this if you need to call toDataUrl on the WebGL context.
     * @param {number} [options.backgroundColor=0x000000] - The background color of the rendered area
     *  (shown if not transparent).
     * @param {number} [options.backgroundAlpha=1] - Value from 0 (fully transparent) to 1 (fully opaque).
     * @param {string} [options.powerPreference] - Parameter passed to WebGL context, set to "high-performance"
     *  for devices with dual graphics card.
     * @param {object} [options.context] - If WebGL context already exists, all parameters must be taken from it.
     * @param {object} [options.blit] - if rendering to a renderTexture, set to true if you want to run blit after
     * the render. defaults to false.
     */
    constructor(options?: IRendererOptions)
    {
        super();

        // Add the default render options
        options = Object.assign({}, settings.RENDER_OPTIONS, options);

        this.gl = null;

        this.CONTEXT_UID = 0;

        this.globalUniforms = new UniformGroup({
            projectionMatrix: new Matrix(),
        }, true);

        const systemConfig = {
            runners: ['init', 'destroy', 'contextChange', 'reset', 'update', 'postrender', 'prerender', 'resize'],
            systems: Renderer.__systems,
        };

        this.setup(systemConfig);

        // new options!
        const startupOptions: StartupOptions = {
            _plugin: Renderer.__plugins,
            background: {
                alpha: options.backgroundAlpha,
                color: options.backgroundColor,
                clearBeforeRender: options.clearBeforeRender,
            },
            _view: {
                height: options.height,
                width: options.width,
                autoDensity: options.autoDensity,
                resolution: options.resolution,
                view: options.view,
            },
            context: {
                antialias: options.antialias,
                context: options.context,
                powerPreference: options.powerPreference,
                premultipliedAlpha: options.premultipliedAlpha
                ?? (options.useContextAlpha && options.useContextAlpha !== 'notMultiplied'),
                preserveDrawingBuffer: options.preserveDrawingBuffer,
            },
        };

        this.startup.run(startupOptions);
    }

    /**
     * Renders the object to its WebGL view.
     * @param displayObject - The object to be rendered.
     * @param {object} [options] - Object to use for render options.
     * @param {PIXI.RenderTexture} [options.renderTexture] - The render texture to render to.
     * @param {boolean} [options.clear=true] - Should the canvas be cleared before the new render.
     * @param {PIXI.Matrix} [options.transform] - A transform to apply to the render texture before rendering.
     * @param {boolean} [options.skipUpdateTransform=false] - Should we skip the update transform pass?
     */
    render(displayObject: IRenderableObject, options?: IRendererRenderOptions): void
    {
        this.objectRenderer.render(displayObject, options);
    }

    /**
     * Resizes the WebGL view to the specified width and height.
     * @param desiredScreenWidth - The desired width of the screen.
     * @param desiredScreenHeight - The desired height of the screen.
     */
    resize(desiredScreenWidth: number, desiredScreenHeight: number): void
    {
        this._view.resizeView(desiredScreenWidth, desiredScreenHeight);
    }

    /**
     * Resets the WebGL state so you can render things however you fancy!
     * @returns Returns itself.
     */
    reset(): this
    {
        this.runners.reset.emit();

        return this;
    }

    /** Clear the frame buffer. */
    clear(): void
    {
        this.renderTexture.bind();
        this.renderTexture.clear();
    }

    /**
     * Removes everything from the renderer (event listeners, spritebatch, etc...)
     * @param [removeView=false] - Removes the Canvas element from the DOM.
     *  See: https://github.com/pixijs/pixi.js/issues/2233
     */
    destroy(removeView = false): void
    {
        this.runners.destroy.items.reverse();

        this.emitWithCustomOptions(this.runners.destroy, {
            _view: removeView,
        });

        super.destroy();
    }

    /** Collection of plugins */
    get plugins(): IRendererPlugins
    {
        return this._plugin.plugins;
    }

    /** The number of msaa samples of the canvas. */
    get multisample(): MSAA_QUALITY
    {
        return this._multisample.multisample;
    }

    /**
     * Same as view.width, actual number of pixels in the canvas by horizontal.
     * @member {number}
     * @readonly
     * @default 800
     */
    get width(): number
    {
        return this._view.element.width;
    }

    /**
     * Same as view.height, actual number of pixels in the canvas by vertical.
     * @default 600
     */
    get height(): number
    {
        return this._view.element.height;
    }

    /** The resolution / device pixel ratio of the renderer. */
    get resolution(): number
    {
        return this._view.resolution;
    }

    /** Whether CSS dimensions of canvas view should be resized to screen dimensions automatically. */
    get autoDensity(): boolean
    {
        return this._view.autoDensity;
    }

    /** The canvas element that everything is drawn to.*/
    get view(): HTMLCanvasElement
    {
        return this._view.element;
    }

    /**
     * Measurements of the screen. (0, 0, screenWidth, screenHeight).
     *
     * Its safe to use as filterArea or hitArea for the whole stage.
     * @member {PIXI.Rectangle}
     */
    get screen(): Rectangle
    {
        return this._view.screen;
    }

    /** the last object rendered by the renderer. Useful for other plugins like interaction managers */
    get lastObjectRendered(): IRenderableObject
    {
        return this.objectRenderer.lastObjectRendered;
    }

    /** Flag if we are rendering to the screen vs renderTexture */
    get renderingToScreen(): boolean
    {
        return this.objectRenderer.renderingToScreen;
    }

    /** When logging Pixi to the console, this is the name we will show */
    get rendererLogId(): string
    {
        return `WebGL ${this.context.webGLVersion}`;
    }

    /**
     * This sets weather the screen is totally cleared between each frame withthe background color and alpha
     * @deprecated since 7.0.0
     */
    get clearBeforeRender(): boolean
    {
        // #if _DEBUG
        // eslint-disable-next-line max-len
        deprecation('7.0.0', 'renderer.useContextAlpha has been deprecated, please use renderer.background.clearBeforeRender instead.');
        // #endif

        return this.background.clearBeforeRender;
    }

    /**
     * Pass-thru setting for the canvas' context `alpha` property. This is typically
     * not something you need to fiddle with. If you want transparency, use `backgroundAlpha`.
     * @deprecated since 7.0.0
     * @member {boolean}
     */
    get useContextAlpha(): boolean | 'notMultiplied'
    {
        // #if _DEBUG
        // eslint-disable-next-line max-len
        deprecation('7.0.0', 'Renderer#useContextAlpha has been deprecated, please use Renderer#context.premultipliedAlpha instead.');
        // #endif

        return this.context.useContextAlpha;
    }

    /**
     * readonly drawing buffer preservation
     * we can only know this if Pixi created the context
     * @deprecated since 7.0.0
     */
    get preserveDrawingBuffer(): boolean
    {
        // #if _DEBUG
        // eslint-disable-next-line max-len
        deprecation('7.0.0', 'renderer.preserveDrawingBuffer has been deprecated, we cannot truly know this unless pixi created the context');
        // #endif

        return this.context.preserveDrawingBuffer;
    }

    /**
     * The background color to fill if not transparent
     * @member {number}
     * @deprecated since 7.0.0
     */
    get backgroundColor(): number
    {
        // #if _DEBUG
        // eslint-disable-next-line max-len
        deprecation('7.0.0', 'renderer.backgroundColor has been deprecated, use renderer.background.color instead.');
        // #endif

        return this.background.color;
    }

    set backgroundColor(value: number)
    {
        // #if _DEBUG
        deprecation('7.0.0', 'renderer.backgroundColor has been deprecated, use renderer.background.color instead.');
        // #endif

        this.background.color = value;
    }

    /**
     * The background color alpha. Setting this to 0 will make the canvas transparent.
     * @member {number}
     * @deprecated since 7.0.0
     */
    get backgroundAlpha(): number
    {
        // #if _DEBUG
        // eslint-disable-next-line max-len
        deprecation('7.0.0', 'renderer.backgroundAlpha has been deprecated, use renderer.background.alpha instead.');
        // #endif

        return this.background.color;
    }

    /**
     * @deprecated since 7.0.0
     */
    set backgroundAlpha(value: number)
    {
        // #if _DEBUG
        // eslint-disable-next-line max-len
        deprecation('7.0.0', 'renderer.backgroundAlpha has been deprecated, use renderer.background.alpha instead.');
        // #endif

        this.background.alpha = value;
    }

    /**
     * @deprecated since 7.0.0
     */
    get powerPreference(): WebGLPowerPreference
    {
        // #if _DEBUG
        // eslint-disable-next-line max-len
        deprecation('7.0.0', 'renderer.powerPreference has been deprecated, we can only know this if pixi creates the context');
        // #endif

        return this.context.powerPreference;
    }

    /**
     * Useful function that returns a texture of the display object that can then be used to create sprites
     * This can be quite useful if your displayObject is complicated and needs to be reused multiple times.
     * @param displayObject - The displayObject the object will be generated from.
     * @param {object} options - Generate texture options.
     * @param {PIXI.SCALE_MODES} options.scaleMode - The scale mode of the texture.
     * @param {number} options.resolution - The resolution / device pixel ratio of the texture being generated.
     * @param {PIXI.Rectangle} options.region - The region of the displayObject, that shall be rendered,
     *        if no region is specified, defaults to the local bounds of the displayObject.
     * @param {PIXI.MSAA_QUALITY} options.multisample - The number of samples of the frame buffer.
     * @returns A texture of the graphics object.
     */
    generateTexture(displayObject: IRenderableObject, options?: IGenerateTextureOptions): RenderTexture
    {
        return this.textureGenerator.generateTexture(displayObject, options);
    }

    /**
     * Collection of installed plugins. These are included by default in PIXI, but can be excluded
     * by creating a custom build. Consult the README for more information about creating custom
     * builds and excluding plugins.
     * @private
     */
    static readonly __plugins: IRendererPlugins = {};

    /**
     * The collection of installed systems.
     * @private
     */
    static readonly __systems: Record<string, any> = {};
}

// Handle registration of extensions
extensions.handleByMap(ExtensionType.RendererPlugin, Renderer.__plugins);
extensions.handleByMap(ExtensionType.RendererSystem, Renderer.__systems);
extensions.add(
    Renderer,
    GenerateTextureSystem,
    BackgroundSystem,
    ViewSystem,
    PluginSystem,
    StartupSystem,
    // low level WebGL systems
    ContextSystem,
    StateSystem,
    ShaderSystem,
    TextureSystem,
    BufferSystem,
    GeometrySystem,
    FramebufferSystem,
    // high level pixi specific rendering
    MaskSystem,
    ScissorSystem,
    StencilSystem,
    ProjectionSystem,
    TextureGCSystem,
    FilterSystem,
    RenderTextureSystem,
    BatchSystem,
    ObjectRendererSystem,
    MultisampleSystem
);<|MERGE_RESOLUTION|>--- conflicted
+++ resolved
@@ -18,10 +18,9 @@
 import type { Rectangle } from '@pixi/math';
 import { Matrix } from '@pixi/math';
 import { BufferSystem } from './geometry/BufferSystem';
-<<<<<<< HEAD
 import type { RenderTexture } from './renderTexture/RenderTexture';
-import type { ExtensionMetadata } from './extensions';
-import { extensions, ExtensionType } from './extensions';
+import type { ExtensionMetadata } from '@pixi/extensions';
+import { extensions, ExtensionType } from '@pixi/extensions';
 import type { IRendererPlugins } from './plugin/PluginSystem';
 import { PluginSystem } from './plugin/PluginSystem';
 import { MultisampleSystem } from './framebuffer/MultisampleSystem';
@@ -41,27 +40,6 @@
 
 // eslint-disable-next-line @typescript-eslint/no-empty-interface
 export interface Renderer extends GlobalMixins.Renderer {}
-=======
-import { RenderTexture } from './renderTexture/RenderTexture';
-
-import type { SCALE_MODES } from '@pixi/constants';
-import type { IRendererOptions, IRendererPlugins, IRendererRenderOptions,
-    IGenerateTextureOptions } from './AbstractRenderer';
-import type { ISystemConstructor } from './ISystem';
-import type { IRenderingContext } from './IRenderingContext';
-import type { IRenderableObject } from './IRenderableObject';
-import { extensions, ExtensionType } from '@pixi/extensions';
-
-export interface IRendererPluginConstructor
-{
-    new (renderer: Renderer, options?: any): IRendererPlugin;
-}
-
-export interface IRendererPlugin
-{
-    destroy(): void;
-}
->>>>>>> a344b58d
 
 /**
  * The Renderer draws the scene and all its content onto a WebGL enabled canvas.
