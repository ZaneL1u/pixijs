--- conflicted
+++ resolved
@@ -2,13 +2,8 @@
 import { Rectangle } from '@pixi/math';
 import { ExtensionType, RenderTexture } from '@pixi/core';
 
-<<<<<<< HEAD
 import type { Renderer, ISystem, ExtensionMetadata } from '@pixi/core';
-import { DisplayObject } from '@pixi/display';
-=======
-import type { Renderer, IRendererPlugin, ExtensionMetadata } from '@pixi/core';
 import type { DisplayObject } from '@pixi/display';
->>>>>>> 9b724f28
 
 const TEMP_RECT = new Rectangle();
 const BYTES_PER_PIXEL = 4;
