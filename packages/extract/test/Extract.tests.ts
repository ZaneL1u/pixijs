--- conflicted
+++ resolved
@@ -9,13 +9,8 @@
 
 describe('Extract', () =>
 {
-<<<<<<< HEAD
-    before(() => extensions.add(Extract));
-    after(() => extensions.remove(Extract));
-=======
-    beforeAll(() => extensions.add(Extract, BatchRenderer));
-    afterAll(() => extensions.remove(Extract, BatchRenderer));
->>>>>>> d733e306
+    beforeAll(() => extensions.add(Extract));
+    afterAll(() => extensions.remove(Extract));
 
     it('should access extract on renderer', () =>
     {
