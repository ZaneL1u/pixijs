import EventEmitter from 'eventemitter3';
import { Color, type ColorSource } from '../../color/Color';
import { Matrix } from '../../maths/matrix/Matrix';
import { DEG_TO_RAD, RAD_TO_DEG } from '../../maths/misc/const';
import { ObservablePoint } from '../../maths/point/ObservablePoint';
import { uid } from '../../utils/data/uid';
import { deprecation, v8_0_0 } from '../../utils/logging/deprecation';
import { childrenHelperMixin } from './container-mixins/childrenHelperMixin';
import { effectsMixin } from './container-mixins/effectsMixin';
import { findMixin } from './container-mixins/findMixin';
import { measureMixin } from './container-mixins/measureMixin';
import { onRenderMixin } from './container-mixins/onRenderMixin';
import { sortMixin } from './container-mixins/sortMixin';
import { toLocalGlobalMixin } from './container-mixins/toLocalGlobalMixin';
<<<<<<< HEAD
import { LayerGroup } from './LayerGroup';
import { assignWithIgnore } from './utils/assignWithIgnore';
=======
import { RenderGroup } from './RenderGroup';
import { definedProps } from './utils/definedProps';
>>>>>>> 2b355682

import type { PointData } from '../../maths/point/PointData';
import type { Rectangle } from '../../maths/shapes/Rectangle';
import type { Renderable } from '../../rendering/renderers/shared/Renderable';
import type { BLEND_MODES } from '../../rendering/renderers/shared/state/const';
import type { View } from '../../rendering/renderers/shared/view/View';
import type { Dict } from '../../utils/types';
import type { DestroyOptions } from './destroyTypes';

/**
 * @namespace scene
 */

// as pivot and skew are the least used properties of a container, we can use this optimisation
// to avoid allocating lots of unnecessary objects for them.
const defaultSkew = new ObservablePoint(null);
const defaultPivot = new ObservablePoint(null);
const defaultScale = new ObservablePoint(null, 1, 1);

export interface ContainerEvents extends PixiMixins.ContainerEvents
{
    added: [container: Container];
    childAdded: [child: Container, container: Container, index: number];
    removed: [container: Container];
    childRemoved: [child: Container, container: Container, index: number];
    destroyed: [];
}

type AnyEvent = {
    // The following is a hack to allow any custom event while maintaining type safety.
    // For some reason, the tsc compiler gets angry about error TS1023
    // "An index signature parameter type must be either 'string' or 'number'."
    // This is really odd since ({}&string) should interpret as string, but then again
    // there is some black magic behind why this works in the first place.
    // Closest thing to an explanation:
    // https://stackoverflow.com/questions/70144348/why-does-a-union-of-type-literals-and-string-cause-ide-code-completion-wh
    //
    // Side note, we disable @typescript-eslint/ban-types since {}&string is the only syntax that works.
    // Nor of the Record/unknown/never alternatives work.
    // eslint-disable-next-line @typescript-eslint/ban-types
    [K: ({} & string) | ({} & symbol)]: any;
};

export const UPDATE_COLOR = 0b0001;
export const UPDATE_BLEND = 0b0010;
export const UPDATE_VISIBLE = 0b0100;
export const UPDATE_TRANSFORM = 0b1000;

/**
 * Constructor options use for Container instances.
 * @memberof scene
 * @see scene.Container
 */
export interface ContainerOptions<T extends View> extends PixiMixins.ContainerOptions
{
    /** @see scene.Container#isRenderGroup */
    isRenderGroup?: boolean;
    /** @see scene.Container#view */
    view?: T;

    /** @see scene.Container#blendMode */
    blendMode?: BLEND_MODES;
    /** @see scene.Container#tint */
    tint?: ColorSource;

    /** @see scene.Container#alpha */
    alpha?: number;
    /** @see scene.Container#angle */
    angle?: number;
    /** @see scene.Container#children */
    children?: Container[];
    /** @see scene.Container#parent */
    parent?: Container;
    /** @see scene.Container#renderable */
    renderable?: boolean;
    /** @see scene.Container#rotation */
    rotation?: number;
    /** @see scene.Container#scale */
    scale?: PointData;
    /** @see scene.Container#pivot */
    pivot?: PointData;
    /** @see scene.Container#position */
    position?: PointData;
    /** @see scene.Container#skew */
    skew?: PointData;
    /** @see scene.Container#visible */
    visible?: boolean;
    /** @see scene.Container#x */
    x?: number;
    /** @see scene.Container#y */
    y?: number;
    /** @see scene.Container#boundArea */
    boundsArea?: Rectangle;
}

export interface Container
    extends Omit<PixiMixins.Container, keyof EventEmitter<ContainerEvents & AnyEvent>>,
    EventEmitter<ContainerEvents & AnyEvent> {}

/**
 * Container is a general-purpose display object that holds children. It also adds built-in support for advanced
 * rendering features like masking and filtering.
 *
 * It is the base class of all display objects that act as a container for other objects, including Graphics
 * and Sprite.
 *
 * ## Transforms
 *
 * The [transform]{@link scene.Container#transform} of a display object describes the projection from its
 * local coordinate space to its parent's local coordinate space. The following properties are derived
 * from the transform:
 *
 * <table>
 *   <thead>
 *     <tr>
 *       <th>Property</th>
 *       <th>Description</th>
 *     </tr>
 *   </thead>
 *   <tbody>
 *     <tr>
 *       <td>[pivot]{@link scene.Container#pivot}</td>
 *       <td>
 *         Invariant under rotation, scaling, and skewing. The projection of into the parent's space of the pivot
 *         is equal to position, regardless of the other three transformations. In other words, It is the center of
 *         rotation, scaling, and skewing.
 *       </td>
 *     </tr>
 *     <tr>
 *       <td>[position]{@link scene.Container#position}</td>
 *       <td>
 *         Translation. This is the position of the [pivot]{@link scene.Container#pivot} in the parent's local
 *         space. The default value of the pivot is the origin (0,0). If the top-left corner of your display object
 *         is (0,0) in its local space, then the position will be its top-left corner in the parent's local space.
 *       </td>
 *     </tr>
 *     <tr>
 *       <td>[scale]{@link scene.Container#scale}</td>
 *       <td>
 *         Scaling. This will stretch (or compress) the display object's projection. The scale factors are along the
 *         local coordinate axes. In other words, the display object is scaled before rotated or skewed. The center
 *         of scaling is the [pivot]{@link scene.Container#pivot}.
 *       </td>
 *     </tr>
 *     <tr>
 *       <td>[rotation]{@link scene.Container#rotation}</td>
 *       <td>
 *          Rotation. This will rotate the display object's projection by this angle (in radians).
 *       </td>
 *     </tr>
 *     <tr>
 *       <td>[skew]{@link scene.Container#skew}</td>
 *       <td>
 *         <p>Skewing. This can be used to deform a rectangular display object into a parallelogram.</p>
 *         <p>
 *         In PixiJS, skew has a slightly different behaviour than the conventional meaning. It can be
 *         thought of the net rotation applied to the coordinate axes (separately). For example, if "skew.x" is
 *         ⍺ and "skew.y" is β, then the line x = 0 will be rotated by ⍺ (y = -x*cot⍺) and the line y = 0 will be
 *         rotated by β (y = x*tanβ). A line y = x*tanϴ (i.e. a line at angle ϴ to the x-axis in local-space) will
 *         be rotated by an angle between ⍺ and β.
 *         </p>
 *         <p>
 *         It can be observed that if skew is applied equally to both axes, then it will be equivalent to applying
 *         a rotation. Indeed, if "skew.x" = -ϴ and "skew.y" = ϴ, it will produce an equivalent of "rotation" = ϴ.
 *         </p>
 *         <p>
 *         Another quite interesting observation is that "skew.x", "skew.y", rotation are commutative operations. Indeed,
 *         because rotation is essentially a careful combination of the two.
 *         </p>
 *       </td>
 *     </tr>
 *     <tr>
 *       <td>[angle]{@link scene.Container#angle}</td>
 *       <td>Rotation. This is an alias for [rotation]{@link scene.Container#rotation}, but in degrees.</td>
 *     </tr>
 *     <tr>
 *       <td>[x]{@link scene.Container#x}</td>
 *       <td>Translation. This is an alias for position.x!</td>
 *     </tr>
 *     <tr>
 *       <td>[y]{@link scene.Container#y}</td>
 *       <td>Translation. This is an alias for position.y!</td>
 *     </tr>
 *     <tr>
 *       <td>[width]{@link scene.Container#width}</td>
 *       <td>
 *         Implemented in [Container]{@link scene.Container}. Scaling. The width property calculates scale.x by dividing
 *         the "requested" width by the local bounding box width. It is indirectly an abstraction over scale.x, and there
 *         is no concept of user-defined width.
 *       </td>
 *     </tr>
 *     <tr>
 *       <td>[height]{@link scene.Container#height}</td>
 *       <td>
 *         Implemented in [Container]{@link scene.Container}. Scaling. The height property calculates scale.y by dividing
 *         the "requested" height by the local bounding box height. It is indirectly an abstraction over scale.y, and there
 *         is no concept of user-defined height.
 *       </td>
 *     </tr>
 *   </tbody>
 * </table>
 *
 * ## Bounds
 *
 * TODO
 *
 * ## Alpha
 *
 * This alpha sets a display object's **relative opacity** w.r.t its parent. For example, if the alpha of a display
 * object is 0.5 and its parent's alpha is 0.5, then it will be rendered with 25% opacity (assuming alpha is not
 * applied on any ancestor further up the chain).
 *
 * ## Renderable vs Visible
 *
 * The `renderable` and `visible` properties can be used to prevent a display object from being rendered to the
 * screen. However, there is a subtle difference between the two. When using `renderable`, the transforms  of the display
 * object (and its children subtree) will continue to be calculated. When using `visible`, the transforms will not
 * be calculated.
 * @example
 * import { BlurFilter, Container, Graphics, Sprite } from 'pixi.js';
 *
 * const container = new Container();
 * const sprite = Sprite.from('https://s3-us-west-2.amazonaws.com/s.cdpn.io/693612/IaUrttj.png');
 *
 * sprite.width = 512;
 * sprite.height = 512;
 *
 * // Adds a sprite as a child to this container. As a result, the sprite will be rendered whenever the container
 * // is rendered.
 * container.addChild(sprite);
 *
 * // Blurs whatever is rendered by the container
 * container.filters = [new BlurFilter()];
 *
 * // Only the contents within a circle at the center should be rendered onto the screen.
 * container.mask = new Graphics()
 *     .beginFill(0xffffff)
 *     .drawCircle(sprite.width / 2, sprite.height / 2, Math.min(sprite.width, sprite.height) / 2)
 *     .endFill();
 *
 *
 * ## RenderGroup
 *
 * In PixiJS v8, containers can be set to operate in 'render group mode',
 * transforming them into entities akin to a stage in traditional rendering paradigms.
 * A render group is a root renderable entity, similar to a container,
 * but it's rendered in a separate pass with its own unique set of rendering instructions.
 * This approach enhances rendering efficiency and organization, particularly in complex scenes.
 *
 * You can enable render group mode on any container using container.enableRenderGroup()
 * or by initializing a new container with the render group property set to true (new Container({isRenderGroup: true})).
 *  The method you choose depends on your specific use case and setup requirements.
 *
 * An important aspect of PixiJS’s rendering process is the automatic treatment of rendered scenes as render groups.
 * This conversion streamlines the rendering process, but understanding when and how this happens is crucial
 * to fully leverage its benefits.
 *
 * One of the key advantages of using render groups is the performance efficiency in moving them. Since transformations
 *  are applied at the GPU level, moving a render group, even one with complex and numerous children,
 * doesn't require recalculating the rendering instructions or performing transformations on each child.
 * This makes operations like panning a large game world incredibly efficient.
 *
 * However, it's crucial to note that render groups do not batch together.
 * This means that turning every container into a render group could actually slow things down,
 * as each render group is processed separately. It's best to use render groups judiciously, at a broader level,
 * rather than on a per-child basis.
 * This approach ensures you get the performance benefits without overburdening the rendering process.
 *
 * RenderGroups maintain their own set of rendering instructions,
 * ensuring that changes or updates within a render group don't affect the rendering
 * instructions of its parent or other render groups.
 *  This isolation ensures more stable and predictable rendering behavior.
 *
 * Additionally, renderGroups can be nested, allowing for powerful options in organizing different aspects of your scene.
 * This feature is particularly beneficial for separating complex game graphics from UI elements,
 * enabling intricate and efficient scene management in complex applications.
 *
 * This means that Containers have 3 levels of matrix to be mindful of:
 *
 * 1 - localTransform, this is the transform of the container based on its own properties
 * 2 - rgTransform, this it the transform of the container relative to the renderGroup it belongs too
 * 3 - worldTransform, this is the transform of the container relative to the Scene being rendered
 * @memberof scene
 */
export class Container<T extends View = View> extends EventEmitter<ContainerEvents & AnyEvent> implements Renderable
{
    /**
     * Mixes all enumerable properties and methods from a source object to Container.
     * @param source - The source of properties and methods to mix in.
     */
    public static mixin(source: Dict<any>): void
    {
        Object.defineProperties(Container.prototype, Object.getOwnPropertyDescriptors(source));
    }

    /** @private */
    public uid: number = uid('renderable');

    /** @private */
    public _updateFlags = 0b1111;

    // is this container the root of a renderGroup?
    // TODO implement this in a few more places
    /** @private */
    public isRenderGroupRoot = false;
    // the render group this container belongs to OR owns
    /** @private */
    public renderGroup: RenderGroup = null;

    // set to true if the container has changed. It is reset once the changes have been applied
    // by the transform system
    // its here to stop ensure that when things change, only one update gets registers with the transform system
    /** @private */
    public didChange = false;
    // same as above, but for the renderable
    /** @private */
    public didViewUpdate = false;
    // how deep is the container relative to its render group..
    // unless the element is the root render group - it will be relative to its parent
    /** @private */
    public relativeRenderGroupDepth = 0;

    /**
     * The array of children of this container.
     * @readonly
     */
    public children: Container[] = [];
    /** The display object container that contains this display object. */
    public parent: Container = null;

    // used internally for changing up the render order.. mainly for masks and filters
    // TODO setting this should cause a rebuild??
    /** @private */
    public includeInBuild = true;
    /** @private */
    public measurable = true;
    /** @private */
    public isSimple = true;

    /// /////////////Transform related props//////////////

    // used by the transform system to check if a container needs to be updated that frame
    // if the tick matches the current transform system tick, it is not updated again
    /**
     * @internal
     * @ignore
     */
    public updateTick = -1;

    /**
     * Current transform of the object based on local factors: position, scale, other stuff.
     * @readonly
     */
    public localTransform: Matrix = new Matrix();
    /**
     * The render group transform is a transform relative to the render group it belongs too. It will include all parent
     * transforms and up to the render group (think of it as kind of like a stage - but the stage can be nested).
     * @readonly
     */
    public rgTransform: Matrix = new Matrix();
    // the global transform taking into account the render group and all parents
    private _worldTransform: Matrix;

    /** If the object has been destroyed via destroy(). If true, it should not be used. */
    public destroyed = false;

    // transform data..
    /**
     * The coordinate of the object relative to the local coordinates of the parent.
     * @internal
     * @ignore
     */
    public _position: ObservablePoint = new ObservablePoint(this, 0, 0);

    /**
     * The scale factor of the object.
     * @internal
     * @ignore
     */
    public _scale: ObservablePoint = defaultScale;

    /**
     * The pivot point of the container that it rotates around.
     * @internal
     * @ignore
     */
    public _pivot: ObservablePoint = defaultPivot;

    /**
     * The skew amount, on the x and y axis.
     * @internal
     * @ignore
     */
    public _skew: ObservablePoint = defaultSkew;

    /**
     * The X-coordinate value of the normalized local X axis,
     * the first column of the local transformation matrix without a scale.
     * @internal
     * @ignore
     */
    public _cx = 1;

    /**
     * The Y-coordinate value of the normalized local X axis,
     * the first column of the local transformation matrix without a scale.
     * @internal
     * @ignore
     */
    public _sx = 0;

    /**
     * The X-coordinate value of the normalized local Y axis,
     * the second column of the local transformation matrix without a scale.
     * @internal
     * @ignore
     */
    public _cy = 0;

    /**
     * The Y-coordinate value of the normalized local Y axis,
     * the second column of the local transformation matrix without a scale.
     * @internal
     * @ignore
     */
    public _sy = 1;

    /** The rotation amount. */
    private _rotation = 0;

    /// COLOR related props //////////////

    // color stored as ABGR
    /**
     * @internal
     * @ignore
     */
    public localColor = 0xFFFFFF;
    public localAlpha = 1;

    /**
     * @internal
     * @ignore
     */
    public rgAlpha = 1; // A
    public rgColor = 0xFFFFFF; // BGR
    public rgColorAlpha = 0xFFFFFFFF; // ABGR

    /// BLEND related props //////////////

    /**
     * @internal
     * @ignore
     */
    public localBlendMode: BLEND_MODES = 'inherit';
    /**
     * @internal
     * @ignore
     */
    public rgBlendMode: BLEND_MODES = 'normal';

    /// VISIBILITY related props //////////////

    // visibility
    // 0b11
    // first bit is visible, second bit is renderable
    /**
     * @internal
     * @ignore
     */
    public localVisibleRenderable = 0b11; // 0b11 | 0b10 | 0b01 | 0b00
    /**
     * @internal
     * @ignore
     */
    public rgVisibleRenderable = 0b11; // 0b11 | 0b10 | 0b01 | 0b00

    /** A view that is used to render this container. */
    public readonly view: T;

    /**
     * An optional bounds area for this container. Setting this rectangle will stop the renderer
     * from recursively measuring the bounds of each children and instead use this single boundArea.
     * This is great for optimisation! If for example you have a 1000 spinning particles and you know they all sit
     * within a specific bounds, then setting it will mean the renderer will not need to measure the
     * 1000 children to find the bounds. Instead it will just use the bounds you set.
     */
    public boundsArea: Rectangle;

    constructor(options: Partial<ContainerOptions<T>> = {})
    {
        super();

        if (options.view)
        {
            this.view = options.view;
            // in the future we could de-couple container and view..
            // but for now this is just faster!
            this.view.owner = this;
            options.view = undefined;
        }

        assignWithIgnore(this, options, {
            children: true,
            parent: true,
            effects: true,
        });

        options.children?.forEach((child) => this.addChild(child));
        this.effects = [];
<<<<<<< HEAD
        options.effects?.forEach((effect) => this.addEffect(effect));
        options.parent?.addChild(this);
=======
>>>>>>> 2b355682
    }

    /**
     * Adds one or more children to the container.
     *
     * Multiple items can be added like so: `myContainer.addChild(thingOne, thingTwo, thingThree)`
     * @param {...Container} children - The Container(s) to add to the container
     * @returns {Container} - The first child that was added.
     */
    public addChild<U extends Container[]>(...children: U): U[0]
    {
        if (!this.allowChildren)
        {
            deprecation(v8_0_0, 'addChild: Only Containers will be allowed to add children in v8.0.0');
        }

        if (children.length > 1)
        {
            // loop through the array and add all children
            for (let i = 0; i < children.length; i++)
            {
                this.addChild(children[i]);
            }

            return children[0];
        }

        const child = children[0];

        if (child.parent === this)
        {
            this.children.splice(this.children.indexOf(child), 1);
            this.children.push(child);

            if (this.renderGroup && !this.isRenderGroupRoot)
            {
                this.renderGroup.structureDidChange = true;
            }

            return child;
        }

        if (child.parent)
        {
            // TODO Optimisation...if the parent has the same render group, this does not need to change!
            child.parent.removeChild(child);
        }

        this.children.push(child);

        if (this.sortableChildren) this.sortDirty = true;

        child.parent = this;

        child.didChange = true;
        child.didViewUpdate = false;

        // TODO - OPtimise this? could check what the parent has set?
        child._updateFlags = 0b1111;

        if (this.renderGroup)
        {
            this.renderGroup.addChild(child);
        }

        this.emit('childAdded', child, this, this.children.length - 1);
        child.emit('added', this);

        if (child._zIndex !== 0)
        {
            child.depthOfChildModified();
        }

        return child;
    }

    /**
     * Removes one or more children from the container.
     * @param {...Container} children - The Container(s) to remove
     * @returns {Container} The first child that was removed.
     */
    public removeChild<U extends Container[]>(...children: U): U[0]
    {
        // if there is only one argument we can bypass looping through the them
        if (children.length > 1)
        {
            // loop through the arguments property and remove all children
            for (let i = 0; i < children.length; i++)
            {
                this.removeChild(children[i]);
            }

            return children[0];
        }

        const child = children[0];

        const index = this.children.indexOf(child);

        if (index > -1)
        {
            this.children.splice(index, 1);

            if (this.renderGroup)
            {
                this.renderGroup.removeChild(child);
            }
        }

        child.parent = null;
        this.emit('childRemoved', child, this, index);
        child.emit('removed', this);

        return child;
    }

    /** @ignore */
    public onUpdate(point?: ObservablePoint)
    {
        if (point)
        {
            //   this.updateFlags |= UPDATE_TRANSFORM;

            if (point === this._skew)
            {
                this._updateSkew();
            }
        }

        if (this.didChange) return;
        this.didChange = true;

        if (this.isRenderGroupRoot)
        {
            const renderGroupParent = this.renderGroup.renderGroupParent;
            // lets update its parent..

            if (renderGroupParent)
            {
                renderGroupParent.onChildUpdate(this);
            }
        }
        else if (this.renderGroup)
        {
            this.renderGroup.onChildUpdate(this);
        }
    }

    /** @ignore */
    public onViewUpdate()
    {
        if (this.didViewUpdate) return;
        this.didViewUpdate = true;

        if (this.renderGroup)
        {
            this.renderGroup.onChildViewUpdate(this);
        }
    }

    set isRenderGroup(value: boolean)
    {
        if (this.isRenderGroupRoot && value === false)
        {
            throw new Error('[Pixi] cannot undo a render group just yet');
        }

        if (value)
        {
            this.enableRenderGroup();
        }
    }

    /**
     * Returns true if this container is a render group.
     * This means that it will be rendered as a separate pass, with its own set of instructions
     */
    get isRenderGroup(): boolean
    {
        return this.isRenderGroupRoot;
    }

    /** This enables the container to be rendered as a render group. */
    public enableRenderGroup()
    {
        // does it OWN the render group..
        if (this.renderGroup && this.renderGroup.root === this) return;

        this.isRenderGroupRoot = true;

        const parentRenderGroup = this.renderGroup;

        if (parentRenderGroup)
        {
            parentRenderGroup.removeChild(this);
        }

        this.renderGroup = new RenderGroup(this);

        // find children render groups and move them out..
        if (parentRenderGroup)
        {
            for (let i = 0; i < parentRenderGroup.renderGroupChildren.length; i++)
            {
                const childRenderGroup = parentRenderGroup.renderGroupChildren[i];
                let parent = childRenderGroup.root;

                while (parent)
                {
                    if (parent === this)
                    {
                        this.renderGroup.addRenderGroupChild(childRenderGroup);

                        break;
                    }
                    parent = parent.parent;
                }
            }

            parentRenderGroup.addRenderGroupChild(this.renderGroup);
        }

        this._updateIsSimple();
    }

    /** @ignore */
    public _updateIsSimple()
    {
        this.isSimple = !(this.isRenderGroupRoot) && (this.effects.length === 0);
    }

    /**
     * Current transform of the object based on world (parent) factors.
     * @readonly
     */
    get worldTransform()
    {
        this._worldTransform ||= new Matrix();

        if (this.renderGroup)
        {
            if (this.isRenderGroupRoot)
            {
                this._worldTransform.copyFrom(this.renderGroup.worldTransform);
            }
            else
            {
                this._worldTransform.appendFrom(this.rgTransform, this.renderGroup.worldTransform);
            }
        }

        return this._worldTransform;
    }

    /// ////// transform related stuff

    /**
     * The position of the container on the x axis relative to the local coordinates of the parent.
     * An alias to position.x
     */
    get x(): number
    {
        return this._position.x;
    }

    set x(value: number)
    {
        this._position.x = value;
    }

    /**
     * The position of the container on the y axis relative to the local coordinates of the parent.
     * An alias to position.y
     */
    get y(): number
    {
        return this._position.y;
    }

    set y(value: number)
    {
        this._position.y = value;
    }

    /**
     * The coordinate of the object relative to the local coordinates of the parent.
     * @since 4.0.0
     */
    get position(): ObservablePoint
    {
        return this._position;
    }

    set position(value: PointData)
    {
        this._position.copyFrom(value);
    }

    /**
     * The rotation of the object in radians.
     * 'rotation' and 'angle' have the same effect on a display object; rotation is in radians, angle is in degrees.
     */
    get rotation(): number
    {
        return this._rotation;
    }

    set rotation(value: number)
    {
        if (this._rotation !== value)
        {
            this._rotation = value;
            this.onUpdate(this._skew);
        }
    }

    /**
     * The angle of the object in degrees.
     * 'rotation' and 'angle' have the same effect on a display object; rotation is in radians, angle is in degrees.
     */
    get angle(): number
    {
        return this.rotation * RAD_TO_DEG;
    }

    set angle(value: number)
    {
        this.rotation = value * DEG_TO_RAD;
    }

    /**
     * The center of rotation, scaling, and skewing for this display object in its local space. The `position`
     * is the projection of `pivot` in the parent's local space.
     *
     * By default, the pivot is the origin (0, 0).
     * @since 4.0.0
     */
    get pivot(): ObservablePoint
    {
        if (this._pivot === defaultPivot)
        {
            this._pivot = new ObservablePoint(this, 0, 0);
        }

        return this._pivot;
    }

    set pivot(value: PointData)
    {
        if (this._pivot === defaultPivot)
        {
            this._pivot = new ObservablePoint(this, 0, 0);
        }

        this._pivot.copyFrom(value);
    }

    /**
     * The skew factor for the object in radians.
     * @since 4.0.0
     */
    get skew(): ObservablePoint
    {
        if (this._skew === defaultSkew)
        {
            this._skew = new ObservablePoint(this, 0, 0);
        }

        return this._skew;
    }

    /**
     * The scale factors of this object along the local coordinate axes.
     *
     * The default scale is (1, 1).
     * @since 4.0.0
     */
    get scale(): ObservablePoint
    {
        if (this._scale === defaultScale)
        {
            this._scale = new ObservablePoint(this, 1, 1);
        }

        return this._scale;
    }

    set scale(value: PointData)
    {
        if (this._scale === defaultScale)
        {
            this._scale = new ObservablePoint(this, 0, 0);
        }

        this._scale.copyFrom(value);
    }

    /** Called when the skew or the rotation changes. */
    private _updateSkew(): void
    {
        const rotation = this._rotation;
        const skew = this._skew;

        this._cx = Math.cos(rotation + skew._y);
        this._sx = Math.sin(rotation + skew._y);
        this._cy = -Math.sin(rotation - skew._x); // cos, added PI/2
        this._sy = Math.cos(rotation - skew._x); // sin, added PI/2
    }

    /// ///// color related stuff

    set alpha(value: number)
    {
        if (value === this.localAlpha) return;

        this.localAlpha = value;

        this._updateFlags |= UPDATE_COLOR;

        this.onUpdate();
    }

    /** The opacity of the object. */
    get alpha(): number
    {
        return this.localAlpha;
    }

    set tint(value: ColorSource)
    {
        const tempColor = Color.shared.setValue(value ?? 0xFFFFFF);
        const bgr = tempColor.toBgrNumber();

        if (bgr === this.localColor) return;

        this.localColor = bgr;

        this._updateFlags |= UPDATE_COLOR;

        this.onUpdate();
    }

    /**
     * The tint applied to the sprite. This is a hex value.
     *
     * A value of 0xFFFFFF will remove any tint effect.
     * @default 0xFFFFFF
     */
    get tint(): number
    {
        const bgr = this.localColor;
        // convert bgr to rgb..

        return ((bgr & 0xFF) << 16) + (bgr & 0xFF00) + ((bgr >> 16) & 0xFF);
    }

    /// //////////////// blend related stuff

    set blendMode(value: BLEND_MODES)
    {
        if (this.localBlendMode === value) return;
        if (this.renderGroup && !this.isRenderGroupRoot)
        {
            this.renderGroup.structureDidChange = true;
        }

        this._updateFlags |= UPDATE_BLEND;

        this.localBlendMode = value;

        this.onUpdate();
    }

    /**
     * The blend mode to be applied to the sprite. Apply a value of `'normal'` to reset the blend mode.
     * @default 'normal'
     */
    get blendMode(): BLEND_MODES
    {
        return this.localBlendMode;
    }

    /// ///////// VISIBILITY / RENDERABLE /////////////////

    /** The visibility of the object. If false the object will not be drawn, and the transform will not be updated. */
    get visible()
    {
        return !!(this.localVisibleRenderable & 0b10);
    }

    set visible(value: boolean)
    {
        const valueNumber = value ? 1 : 0;

        if ((this.localVisibleRenderable & 0b10) >> 1 === valueNumber) return;

        if (this.renderGroup && !this.isRenderGroupRoot)
        {
            this.renderGroup.structureDidChange = true;
        }

        this._updateFlags |= UPDATE_VISIBLE;

        this.localVisibleRenderable = (this.localVisibleRenderable & 0b01) | (valueNumber << 1);

        this.onUpdate();
    }

    /** Can this object be rendered, if false the object will not be drawn but the transform will still be updated. */
    get renderable()
    {
        return !!(this.localVisibleRenderable & 0b01);
    }

    set renderable(value: boolean)
    {
        const valueNumber = value ? 1 : 0;

        if ((this.localVisibleRenderable & 0b01) === valueNumber) return;

        this.localVisibleRenderable = (this.localVisibleRenderable & 0b10) | valueNumber;

        this._updateFlags |= UPDATE_VISIBLE;

        if (this.renderGroup && !this.isRenderGroupRoot)
        {
            this.renderGroup.structureDidChange = true;
        }

        this.onUpdate();
    }

    /** Whether or not the object should be rendered. */
    get isRenderable(): boolean
    {
        return (this.localVisibleRenderable === 0b11 && this.rgAlpha > 0);
    }

    /**
     * Removes all internal references and listeners as well as removes children from the display list.
     * Do not use a Container after calling `destroy`.
     * @param options - Options parameter. A boolean will act as if all options
     *  have been set to that value
     * @param {boolean} [options.children=false] - if set to true, all the children will have their destroy
     *  method called as well. 'options' will be passed on to those calls.
     * @param {boolean} [options.texture=false] - Only used for children with textures e.g. Sprites. If options.children
     * is set to true it should destroy the texture of the child sprite
     * @param {boolean} [options.textureSource=false] - Only used for children with textures e.g. Sprites.
     * If options.children is set to true it should destroy the texture source of the child sprite
     * @param {boolean} [options.context=false] - Only used for children with graphicsContexts e.g. Graphics.
     * If options.children is set to true it should destroy the context of the child graphics
     */
    public destroy(options: DestroyOptions = false): void
    {
        if (this.destroyed) return;
        this.destroyed = true;

        this.removeFromParent();
        this.parent = null;
        this._mask = null;
        this._filters = null;
        this.effects = null;
        this._position = null;
        this._scale = null;
        this._pivot = null;
        this._skew = null;

        if (this.isRenderGroupRoot)
        {
            this.renderGroup.proxyRenderable = null;
        }

        this.emit('destroyed');

        this.removeAllListeners();

        const destroyChildren = typeof options === 'boolean' ? options : options?.children;

        const oldChildren = this.removeChildren(0, this.children.length);

        if (destroyChildren)
        {
            for (let i = 0; i < oldChildren.length; ++i)
            {
                oldChildren[i].destroy(options);
            }
        }

        if (this.view)
        {
            this.view.destroy(options);
            this.view.owner = null;
        }
    }
}

Container.mixin(childrenHelperMixin);
Container.mixin(toLocalGlobalMixin);
Container.mixin(onRenderMixin);
Container.mixin(measureMixin);
Container.mixin(effectsMixin);
Container.mixin(findMixin);
Container.mixin(sortMixin);<|MERGE_RESOLUTION|>--- conflicted
+++ resolved
@@ -12,13 +12,8 @@
 import { onRenderMixin } from './container-mixins/onRenderMixin';
 import { sortMixin } from './container-mixins/sortMixin';
 import { toLocalGlobalMixin } from './container-mixins/toLocalGlobalMixin';
-<<<<<<< HEAD
-import { LayerGroup } from './LayerGroup';
+import { RenderGroup } from './RenderGroup';
 import { assignWithIgnore } from './utils/assignWithIgnore';
-=======
-import { RenderGroup } from './RenderGroup';
-import { definedProps } from './utils/definedProps';
->>>>>>> 2b355682
 
 import type { PointData } from '../../maths/point/PointData';
 import type { Rectangle } from '../../maths/shapes/Rectangle';
@@ -529,11 +524,7 @@
 
         options.children?.forEach((child) => this.addChild(child));
         this.effects = [];
-<<<<<<< HEAD
-        options.effects?.forEach((effect) => this.addEffect(effect));
         options.parent?.addChild(this);
-=======
->>>>>>> 2b355682
     }
 
     /**
