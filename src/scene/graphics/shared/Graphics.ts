--- conflicted
+++ resolved
@@ -10,14 +10,8 @@
 import type { View } from '../../../rendering/renderers/shared/view/View';
 import type { Bounds } from '../../container/bounds/Bounds';
 import type { ContainerOptions } from '../../container/Container';
-<<<<<<< HEAD
+import type { ContextDestroyOptions, DestroyOptions } from '../../container/destroyTypes';
 import type { FillStyle, FillStyleInputs, StrokeStyle } from './GraphicsContext';
-=======
-import type { ContextDestroyOptions, DestroyOptions } from '../../container/destroyTypes';
-// @ts-expect-error - used for jsdoc typedefs
-// eslint-disable-next-line @typescript-eslint/no-duplicate-imports
-import type { ConvertedFillStyle, ConvertedStrokeStyle, FillStyle, FillStyleInputs, StrokeStyle } from './GraphicsContext';
->>>>>>> 7f2fdfb9
 
 /**
  * Constructor options used for `Graphics` instances.
