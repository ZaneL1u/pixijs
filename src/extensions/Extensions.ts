--- conflicted
+++ resolved
@@ -38,11 +38,9 @@
 
     MaskEffect = 'mask-effect',
 
-<<<<<<< HEAD
     BlendMode = 'blend-mode',
-=======
+
     TextureSource = 'texture-source',
->>>>>>> 94fd4a06
 }
 
 interface ExtensionMetadataDetails
