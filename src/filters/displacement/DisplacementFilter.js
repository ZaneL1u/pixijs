var core = require('../../core');
// @see https://github.com/substack/brfs/issues/25
var fs = require('fs');

/**
 * The DisplacementFilter class uses the pixel values from the specified texture (called the displacement map) to perform a displacement of an object.
 * You can use this filter to apply all manor of crazy warping effects
 * Currently the r property of the texture is used to offset the x and the g property of the texture is used to offset the y.
 *
 * @class
 * @extends PIXI.AbstractFilter
 * @memberof PIXI.filters
 * @param sprite {Sprite} the sprite used for the displacement map. (make sure its added to the scene!)
 */
function DisplacementFilter(sprite, scale)
{
    var maskMatrix = new core.Matrix();
    sprite.renderable = false;

    core.AbstractFilter.call(this,
        // vertex shader
        fs.readFileSync(__dirname + '/displacement.vert', 'utf8'),
        // fragment shader
        fs.readFileSync(__dirname + '/displacement.frag', 'utf8'),
        // uniforms
        {
            mapSampler:     { type: 'sampler2D', value: sprite.texture },
            otherMatrix:    { type: 'mat3', value: maskMatrix.toArray(true) },
            scale:          { type: 'v2', value: { x: 1, y: 1 } }
        }
    );

    this.maskSprite = sprite;
    this.maskMatrix = maskMatrix;

    if (scale === 0) {
        console.warn('Pixi.js DisplacementFilter warning: given scale is 0, the displacement filter would have no effect');
    } else if (scale === null || scale === undefined) {
        scale = 20;
    }

<<<<<<< HEAD
    this.scale = new core.Point(scale, scale);
=======
    this.scale = new core.Point(20,20);
>>>>>>> ed03a8c6

}

DisplacementFilter.prototype = Object.create(core.AbstractFilter.prototype);
DisplacementFilter.prototype.constructor = DisplacementFilter;
module.exports = DisplacementFilter;

DisplacementFilter.prototype.applyFilter = function (renderer, input, output)
{
    var filterManager = renderer.filterManager;

    filterManager.calculateMappedMatrix(input.frame, this.maskSprite, this.maskMatrix);

    this.uniforms.otherMatrix.value = this.maskMatrix.toArray(true);
    this.uniforms.scale.value.x = this.scale.x * (1/input.frame.width);
    this.uniforms.scale.value.y = this.scale.y * (1/input.frame.height);

    var shader = this.getShader(renderer);
     // draw the filter...
    filterManager.applyFilter(shader, input, output);
};


Object.defineProperties(DisplacementFilter.prototype, {
    /**
     * The texture used for the displacement map. Must be power of 2 sized texture.
     *
     * @member {Texture}
     * @memberof DisplacementFilter#
     */
    map: {
        get: function ()
        {
            return this.uniforms.mapSampler.value;
        },
        set: function (value)
        {
            this.uniforms.mapSampler.value = value;

        }
    }
});<|MERGE_RESOLUTION|>--- conflicted
+++ resolved
@@ -39,12 +39,7 @@
         scale = 20;
     }
 
-<<<<<<< HEAD
     this.scale = new core.Point(scale, scale);
-=======
-    this.scale = new core.Point(20,20);
->>>>>>> ed03a8c6
-
 }
 
 DisplacementFilter.prototype = Object.create(core.AbstractFilter.prototype);
