--- conflicted
+++ resolved
@@ -62,24 +62,6 @@
 		scope.onLoaded();
 	});
 
-<<<<<<< HEAD
-			var frameData = jsonData.frames;
-			for (var i in frameData)
-			{
-				var rect = frameData[i].frame;
-				if (rect)
-				{
-					PIXI.TextureCache[i] = new PIXI.Texture(this.texture, {x:rect.x, y:rect.y, width:rect.w, height:rect.h});
-					
-					if(frameData[i].trimmed)
-					{
-						PIXI.TextureCache[i].realSize = frameData[i].spriteSourceSize;
-						PIXI.TextureCache[i].trim.x = PIXI.TextureCache[i].realSize.x / rect.w;
-						PIXI.TextureCache[i].trim.y = PIXI.TextureCache[i].realSize.y / rect.h;
-					}
-				}
-   			}
-=======
 	for (var i in frameData) {
 		var rect = frameData[i].frame;
 		if (rect) {
@@ -97,7 +79,6 @@
 			}
 		}
 	}
->>>>>>> f702424a
 
 	image.load();
 };
