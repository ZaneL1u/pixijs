/**
 * @author Mat Groves http://matgroves.com/ @Doormat23
 */

PIXI.TextureCache = {};
PIXI.FrameCache = {};

PIXI.TextureCacheIdGenerator = 0;

/**
 * A texture stores the information that represents an image or part of an image. It cannot be added
 * to the display list directly. To do this use PIXI.Sprite. If no frame is provided then the whole image is used
 *
 * @class Texture
 * @uses EventTarget
 * @constructor
 * @param baseTexture {BaseTexture} The base texture source to create the texture from
 * @param frame {Rectangle} The rectangle frame of the texture to show
 */
PIXI.Texture = function(baseTexture, frame)
{
    if(!frame)
    {
        this.noFrame = true;
        frame = new PIXI.Rectangle(0,0,1,1);
    }

    if(baseTexture instanceof PIXI.Texture)
        baseTexture = baseTexture.baseTexture;

    /**
     * The base texture of that this texture uses
     *
     * @property baseTexture
     * @type BaseTexture
     */
    this.baseTexture = baseTexture;

    /**
     * The frame specifies the region of the base texture that this texture uses
     *
     * @property frame
     * @type Rectangle
     */
    this.frame = frame;

    /**
     * The trim point
     *
     * @property trim
     * @type Rectangle
     */
    this.trim = null;
    
    /**
     * This will let the renderer know if the texture is valid. If its not then it cannot be rendered
     *
     * @property valid
     * @type Boolean
     */
    this.valid = false;

    this.scope = this;

    this._uvs = null;
    
    if(baseTexture.hasLoaded)
    {
        if(this.noFrame)frame = new PIXI.Rectangle(0,0, baseTexture.width, baseTexture.height);
      
        this.setFrame(frame);
    }
    else
    {
        var scope = this;
        baseTexture.on('loaded', function(){ scope.onBaseTextureLoaded(); });
    }
};

PIXI.Texture.prototype.constructor = PIXI.Texture;

PIXI.EventTarget.mixin(PIXI.Texture.prototype);

/**
 * Called when the base texture is loaded
 *
 * @method onBaseTextureLoaded
 * @param event
 * @private
 */
PIXI.Texture.prototype.onBaseTextureLoaded = function()
{
    var baseTexture = this.baseTexture;
    baseTexture.off( 'loaded', this.onLoaded );

    if(this.noFrame)this.frame = new PIXI.Rectangle(0,0, baseTexture.width, baseTexture.height);
    
    this.setFrame(this.frame);

    this.scope.emit('update', { content: this });
};

/**
 * Destroys this texture
 *
 * @method destroy
 * @param destroyBase {Boolean} Whether to destroy the base texture as well
 */
PIXI.Texture.prototype.destroy = function(destroyBase)
{
    if(destroyBase) this.baseTexture.destroy();
    this.valid = false;
};

/**
 * Specifies the rectangle region of the baseTexture
 *
 * @method setFrame
 * @param frame {Rectangle} The frame of the texture to set it to
 */
PIXI.Texture.prototype.setFrame = function(frame)
{
    this.frame = frame;
    this.width = frame.width;
    this.height = frame.height;

    if(frame.x + frame.width > this.baseTexture.width || frame.y + frame.height > this.baseTexture.height)
    {
        throw new Error('Texture Error: frame does not fit inside the base Texture dimensions ' + this);
    }

    this.valid = frame && frame.width && frame.height && this.baseTexture.source && this.baseTexture.hasLoaded;

    if(this.valid)PIXI.Texture.frameUpdates.push(this);

<<<<<<< HEAD
    //this.emit('update', { content: this });
=======
>>>>>>> 9f6e9923
};


PIXI.Texture.prototype._updateWebGLuvs = function()
{
    if(!this._uvs)this._uvs = new PIXI.TextureUvs();

    var frame = this.frame;
    var tw = this.baseTexture.width;
    var th = this.baseTexture.height;

    this._uvs.x0 = frame.x / tw;
    this._uvs.y0 = frame.y / th;

    this._uvs.x1 = (frame.x + frame.width) / tw;
    this._uvs.y1 = frame.y / th;

    this._uvs.x2 = (frame.x + frame.width) / tw;
    this._uvs.y2 = (frame.y + frame.height) / th;

    this._uvs.x3 = frame.x / tw;
    this._uvs.y3 = (frame.y + frame.height) / th;
};

/**
 * Helper function that returns a texture based on an image url
 * If the image is not in the texture cache it will be  created and loaded
 *
 * @static
 * @method fromImage
 * @param imageUrl {String} The image url of the texture
 * @param crossorigin {Boolean} Whether requests should be treated as crossorigin
 * @return Texture
 */
PIXI.Texture.fromImage = function(imageUrl, crossorigin, scaleMode)
{
    var texture = PIXI.TextureCache[imageUrl];

    if(!texture)
    {
        texture = new PIXI.Texture(PIXI.BaseTexture.fromImage(imageUrl, crossorigin, scaleMode));
        PIXI.TextureCache[imageUrl] = texture;
    }

    return texture;
};

/**
 * Helper function that returns a texture based on a frame id
 * If the frame id is not in the texture cache an error will be thrown
 *
 * @static
 * @method fromFrame
 * @param frameId {String} The frame id of the texture
 * @return Texture
 */
PIXI.Texture.fromFrame = function(frameId)
{
    var texture = PIXI.TextureCache[frameId];
    if(!texture) throw new Error('The frameId "' + frameId + '" does not exist in the texture cache ');
    return texture;
};

/**
 * Helper function that returns a texture based on a canvas element
 * If the canvas is not in the texture cache it will be  created and loaded
 *
 * @static
 * @method fromCanvas
 * @param canvas {Canvas} The canvas element source of the texture
 * @return Texture
 */
PIXI.Texture.fromCanvas = function(canvas, scaleMode)
{
    var baseTexture = PIXI.BaseTexture.fromCanvas(canvas, scaleMode);

    return new PIXI.Texture( baseTexture );

};


/**
 * Adds a texture to the textureCache.
 *
 * @static
 * @method addTextureToCache
 * @param texture {Texture}
 * @param id {String} the id that the texture will be stored against.
 */
PIXI.Texture.addTextureToCache = function(texture, id)
{
    PIXI.TextureCache[id] = texture;
};

/**
 * Remove a texture from the textureCache.
 *
 * @static
 * @method removeTextureFromCache
 * @param id {String} the id of the texture to be removed
 * @return {Texture} the texture that was removed
 */
PIXI.Texture.removeTextureFromCache = function(id)
{
    var texture = PIXI.TextureCache[id];
    delete PIXI.TextureCache[id];
    delete PIXI.BaseTextureCache[id];
    return texture;
};

// this is more for webGL.. it contains updated frames..
PIXI.Texture.frameUpdates = [];

PIXI.TextureUvs = function()
{
    this.x0 = 0;
    this.y0 = 0;

    this.x1 = 0;
    this.y1 = 0;

    this.x2 = 0;
    this.y2 = 0;

    this.x3 = 0;
    this.y4 = 0;


};
<|MERGE_RESOLUTION|>--- conflicted
+++ resolved
@@ -19,6 +19,8 @@
  */
 PIXI.Texture = function(baseTexture, frame)
 {
+    PIXI.EventTarget.call( this );
+
     if(!frame)
     {
         this.noFrame = true;
@@ -73,13 +75,11 @@
     else
     {
         var scope = this;
-        baseTexture.on('loaded', function(){ scope.onBaseTextureLoaded(); });
+        baseTexture.addEventListener('loaded', function(){ scope.onBaseTextureLoaded(); });
     }
 };
 
 PIXI.Texture.prototype.constructor = PIXI.Texture;
-
-PIXI.EventTarget.mixin(PIXI.Texture.prototype);
 
 /**
  * Called when the base texture is loaded
@@ -91,13 +91,13 @@
 PIXI.Texture.prototype.onBaseTextureLoaded = function()
 {
     var baseTexture = this.baseTexture;
-    baseTexture.off( 'loaded', this.onLoaded );
+    baseTexture.removeEventListener( 'loaded', this.onLoaded );
 
     if(this.noFrame)this.frame = new PIXI.Rectangle(0,0, baseTexture.width, baseTexture.height);
     
     this.setFrame(this.frame);
 
-    this.scope.emit('update', { content: this });
+    this.scope.dispatchEvent( { type: 'update', content: this } );
 };
 
 /**
@@ -133,10 +133,6 @@
 
     if(this.valid)PIXI.Texture.frameUpdates.push(this);
 
-<<<<<<< HEAD
-    //this.emit('update', { content: this });
-=======
->>>>>>> 9f6e9923
 };
 
 
