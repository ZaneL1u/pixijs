--- conflicted
+++ resolved
@@ -1,10 +1,7 @@
 import { ExtensionType } from '../../../extensions/Extensions';
-<<<<<<< HEAD
 import { lazyInit } from '../../../utils/data/lazyInit';
-=======
 import { warn } from '../../../utils/logging/warn';
 import { Geometry } from '../shared/geometry/Geometry';
->>>>>>> 7f2fdfb9
 import { Shader } from '../shared/shader/Shader';
 import { State } from '../shared/state/State';
 import { TextureSource } from '../shared/texture/sources/TextureSource';
@@ -24,7 +21,7 @@
             gl_Position = gl_Position = vec4(aPosition, 0.0, 1.0);
 
             vUv = (aPosition + 1.0) / 2.0;
-           
+
             // flip dem UVs
             vUv.y = 1.0 - vUv.y;
         }`,
@@ -40,13 +37,8 @@
     name: 'big-triangle',
 }));
 
-<<<<<<< HEAD
 const bigTriangleShader = lazyInit<Shader>(() => new Shader({
     glProgram: bigTriangleProgram.value,
-=======
-const bigTriangleShaderWebGL = new Shader({
-    glProgram: bigTriangleProgram,
->>>>>>> 7f2fdfb9
     resources: {
         uTexture: Texture.WHITE.source,
     },
@@ -177,18 +169,11 @@
 
         renderer.renderTarget.bind(this._targetTexture, false);
 
-<<<<<<< HEAD
         bigTriangleShader.value.resources.uTexture = this._backBufferTexture.source;
-
-        renderer.shader.bind(bigTriangleShader.value, false);
-        renderer.state.set(State.for2d());
-=======
-        bigTriangleShaderWebGL.resources.uTexture = this._backBufferTexture.source;
->>>>>>> 7f2fdfb9
 
         renderer.encoder.draw({
             geometry: bigTriangleGeometry,
-            shader: bigTriangleShaderWebGL,
+            shader: bigTriangleShader.value,
             state: this._state,
         });
     }
