import type { TextureSource } from '../../../shared/texture/sources/TextureSource';
import type { GPU } from '../../GpuDeviceSystem';
import type { GpuTextureUploader } from './GpuTextureUploader';

export const gpuUploadImageResource = {

    type: 'image',

    upload(source: TextureSource, gpuTexture: GPUTexture, gpu: GPU)
    {
        const resource = source.resource as ImageBitmap | HTMLCanvasElement | OffscreenCanvas;

        if (!resource) return;

<<<<<<< HEAD
        const width = source.resource?.width || source.pixelWidth;
        const height = source.resource?.height || source.pixelHeight;
        const premultipliedAlpha = source.alphaMode === 'premultiply-alpha-on-upload';
=======
        const width = source.resourceWidth || source.pixelWidth;
        const height = source.resourceHeight || source.pixelHeight;
>>>>>>> 612ceed0

        gpu.device.queue.copyExternalImageToTexture(
            { source: resource },
            { texture: gpuTexture, premultipliedAlpha },
            {
                width,
                height,
            }
        );
    }
} as GpuTextureUploader<TextureSource>;
<|MERGE_RESOLUTION|>--- conflicted
+++ resolved
@@ -12,14 +12,9 @@
 
         if (!resource) return;
 
-<<<<<<< HEAD
-        const width = source.resource?.width || source.pixelWidth;
-        const height = source.resource?.height || source.pixelHeight;
-        const premultipliedAlpha = source.alphaMode === 'premultiply-alpha-on-upload';
-=======
         const width = source.resourceWidth || source.pixelWidth;
         const height = source.resourceHeight || source.pixelHeight;
->>>>>>> 612ceed0
+        const premultipliedAlpha = source.alphaMode === 'premultiply-alpha-on-upload';
 
         gpu.device.queue.copyExternalImageToTexture(
             { source: resource },
