import EventEmitter from 'eventemitter3';
import { isPow2 } from '../../../../../maths/misc/pow2';
import { uid } from '../../../../../utils/data/uid';
import { TextureStyle } from '../TextureStyle';

import type { BindResource } from '../../../gpu/shader/BindResource';
import type { ALPHA_MODES, SCALE_MODE, TEXTURE_DIMENSIONS, TEXTURE_FORMATS, WRAP_MODE } from '../const';
import type { TextureStyleOptions } from '../TextureStyle';

/** options for creating a new TextureSource */
export interface TextureSourceOptions<T extends Record<string, any> = any>
{
    /**
     * the resource that will be upladed to the GPU. This is where we get our pixels from
     * eg an ImageBimt / Canvas / Video etc
     */
    resource?: T;
    /** the pixel width of this texture source. This is the REAL pure number, not accounting resolution */
    width?: number;
    /** the pixel height of this texture source. This is the REAL pure number, not accounting resolution */
    height?: number;
    /** the resolution of the texture. */
    resolution?: number;
    /** the format that the texture data has */
    format?: TEXTURE_FORMATS;
    /**
     * Used by internal textures
     * @ignore
     */
    sampleCount?: number;
    /**
     * Only really affects RenderTextures.
     * Should we use antialiasing for this texture. It will look better, but may impact performance as a
     * Blit operation will be required to resolve the texture.
     */
    antialias?: boolean;
    /** how many dimensions does this texture have? currently v8 only supports 2d */
    dimensions?: TEXTURE_DIMENSIONS;
    /** The number of mip levels to generate for this texture. this is  overridden if autoGenerateMipmaps is true */
    mipLevelCount?: number;
    /**
     * Should we auto generate mipmaps for this texture? This will automatically generate mipmaps
     * for this texture when uploading to the GPU. Mipmapped textures take up more memory, but
     * can look better when scaled down.
     *
     * For performance reasons, it is recommended to NOT use this with RenderTextures, as they are often updated every frame.
     * If you do, make sure to call `updateMipmaps` after you update the texture.
     */
    autoGenerateMipmaps?: boolean;
    /** the alpha mode of the texture */
    alphaMode?: ALPHA_MODES;
    /** the style of the texture */
    style?: TextureStyleOptions | TextureStyle;
    /** optional label, can be used for debugging */
    label?: string;
}

/**
 * A TextureSource stores the information that represents an image.
 * All textures have require TextureSource, which contains information about the source.
 * Therefore you can have many textures all using a single TextureSource (eg a sprite sheet)
 *
 * This is an class is extended depending on the source of the texture.
 * Eg if you are using an an image as your resource, then an ImageSource is used.
 * @memberof rendering
 * @typeParam T - The TextureSource's Resource type.
 */
export class TextureSource<T extends Record<string, any> = any> extends EventEmitter<{
    change: BindResource;
    update: TextureSource;
    unload: TextureSource;
    destroy: TextureSource;
    resize: TextureSource;
    styleChange: TextureSource;
    updateMipmaps: TextureSource;
    error: Error;
}> implements BindResource
{
    /** The default options used when creating a new TextureSource. override these to add your own defaults */
    public static defaultOptions: TextureSourceOptions = {
        resolution: 1,
        format: 'bgra8unorm',
        alphaMode: 'premultiply-alpha-on-upload',
        dimensions: '2d',
        mipLevelCount: 1,
        autoGenerateMipmaps: false,
        sampleCount: 1,
        antialias: false,
        style: {} as TextureStyleOptions,
    };

    /** unique id for this Texture source */
    public readonly uid = uid('textureSource');
    /** optional label, can be used for debugging */
    public label = '';

    /**
     * The resource type used by this TextureSource. This is used by the bind groups to determine
     * how to handle this resource.
     * @ignore
     * @internal
     */
    public readonly _resourceType = 'textureSource';
    /**
     * i unique resource id, used by the bind group systems.
     * This can change if the texture is resized or its resource changes
     */
    public _resourceId = uid('textureResource');
    /**
     * this is how the backends know how to upload this texture to the GPU
     * It changes depending on the resource type. Classes that extend TextureSource
     * should override this property.
     * @ignore
     * @internal
     */
    public uploadMethodId = 'unknown';

    // dimensions
    /** @internal */
    public _resolution = 1;

    /** the pixel width of this texture source. This is the REAL pure number, not accounting resolution */
    public pixelWidth = 1;
    /** the pixel height of this texture source. This is the REAL pure number, not accounting resolution */
    public pixelHeight = 1;

    /**
     * the width of this texture source, accounting for resolution
     * eg pixelWidth 200, resolution 2, then width will be 100
     */
    public width = 1;
    /**
     * the height of this texture source, accounting for resolution
     * eg pixelHeight 200, resolution 2, then height will be 100
     */
    public height = 1;

    /**
     * the resource that will be upladed to the GPU. This is where we get our pixels from
     * eg an ImageBimt / Canvas / Video etc
     */
    public resource: T;

    /**
     * The number of samples of a multisample texture. This is always 1 for non-multisample textures.
     * To enable multisample for a texture, set antialias to true
     * @internal
     * @ignore
     */
    public sampleCount = 1;

    /** The number of mip levels to generate for this texture. this is  overridden if autoGenerateMipmaps is true */
    public mipLevelCount = 1;
    /**
     * Should we auto generate mipmaps for this texture? This will automatically generate mipmaps
     * for this texture when uploading to the GPU. Mipmapped textures take up more memory, but
     * can look better when scaled down.
     *
     * For performance reasons, it is recommended to NOT use this with RenderTextures, as they are often updated every frame.
     * If you do, make sure to call `updateMipmaps` after you update the texture.
     */
    public autoGenerateMipmaps = false;
    /** the format that the texture data has */
    public format: TEXTURE_FORMATS = 'rgba8unorm';
    /** how many dimensions does this texture have? currently v8 only supports 2d */
    public dimension: TEXTURE_DIMENSIONS = '2d';
    /** the alpha mode of the texture */
    public alphaMode: ALPHA_MODES;
    private _style: TextureStyle;

    /**
     * Only really affects RenderTextures.
     * Should we use antialiasing for this texture. It will look better, but may impact performance as a
     * Blit operation will be required to resolve the texture.
     */
    public antialias = false;
    /** Should we use a depth stencil texture for this texture. This is only used when rendering to a texture. */
    public depthStencil = true;

    /**
     * Has the source been destroyed?
     * @readonly
     */
    public destroyed: boolean;

    /**
     * Used by automatic texture Garbage Collection, stores last GC tick when it was bound
     * @protected
     */
    public _touched = 0;

    /**
     * Used by the batcher to build texture batches. faster to have the variable here!
     * @protected
     */
    public _batchTick = -1;
    /**
     * A temporary batch location for the texture batching. Here for performance reasons only!
     * @protected
     */
    public _textureBindLocation = -1;

<<<<<<< HEAD
=======
    public isPowerOfTwo: boolean;

    // eslint-disable-next-line @typescript-eslint/no-parameter-properties
>>>>>>> 7f2fdfb9
    constructor(protected readonly options: TextureSourceOptions<T> = {})
    {
        super();

        options = { ...TextureSource.defaultOptions, ...options };

        this.label ??= options.label;
        this.resource = options.resource;

        this._resolution = options.resolution;

        if (options.width)
        {
            this.pixelWidth = options.width * this._resolution;
        }
        else
        {
            this.pixelWidth = this.resource ? (this.resourceWidth ?? 1) : 1;
        }

        if (options.height)
        {
            this.pixelHeight = options.height * this._resolution;
        }
        else
        {
            this.pixelHeight = this.resource ? (this.resourceHeight ?? 1) : 1;
        }

        this.width = this.pixelWidth / this._resolution;
        this.height = this.pixelHeight / this._resolution;

        this.format = options.format;
        this.dimension = options.dimensions;
        this.mipLevelCount = options.mipLevelCount;
        this.autoGenerateMipmaps = options.autoGenerateMipmaps;
        this.sampleCount = options.sampleCount;
        this.antialias = options.antialias;
        this.alphaMode = options.alphaMode;

        const style = options.style ?? {};

        this.style = style instanceof TextureStyle ? style : new TextureStyle(style);

        this.destroyed = false;

        this._refreshPOT();
    }

    /** returns itself */
    get source(): TextureSource
    {
        return this;
    }

    /** the style of the texture */
    get style(): TextureStyle
    {
        return this._style;
    }

    set style(value: TextureStyle)
    {
        if (this.style === value) return;

        this._style?.off('change', this._onStyleChange, this);
        this._style = value;
        this._style?.on('change', this._onStyleChange, this);

        this._onStyleChange();
    }

    get addressMode(): WRAP_MODE
    {
        return this._style.addressMode;
    }

    set addressMode(value: WRAP_MODE)
    {
        this._style.addressMode = value;
    }

    get repeatMode(): WRAP_MODE
    {
        return this._style.addressMode;
    }

    set repeatMode(value: WRAP_MODE)
    {
        this._style.addressMode = value;
    }

    get magFilter(): SCALE_MODE
    {
        return this._style.magFilter;
    }

    set magFilter(value: SCALE_MODE)
    {
        this._style.magFilter = value;
    }

    get minFilter(): SCALE_MODE
    {
        return this._style.minFilter;
    }

    set minFilter(value: SCALE_MODE)
    {
        this._style.minFilter = value;
    }

    get mipmapFilter(): SCALE_MODE
    {
        return this._style.mipmapFilter;
    }

    set mipmapFilter(value: SCALE_MODE)
    {
        this._style.mipmapFilter = value;
    }

    get lodMinClamp(): number
    {
        return this._style.lodMinClamp;
    }

    set lodMinClamp(value: number)
    {
        this._style.lodMinClamp = value;
    }

    get lodMaxClamp(): number
    {
        return this._style.lodMaxClamp;
    }

    set lodMaxClamp(value: number)
    {
        this._style.lodMaxClamp = value;
    }

    private _onStyleChange()
    {
        this.emit('styleChange', this);
    }

    /** call this if you have modified the texture outside of the constructor */
    public update()
    {
        this.emit('update', this);
    }

    /** Destroys this texture source */
    public destroy()
    {
        this.destroyed = true;
        this.emit('destroy', this);

        if (this._style)
        {
            this._style.destroy();
            this._style = null;
        }

        this.uploadMethodId = null;
        this.resource = null;
        this.removeAllListeners();
    }

    /**
     * This will unload the Texture source from the GPU. This will free up the GPU memory
     * As soon as it is required fore rendering, it will be re-uploaded.
     */
    public unload()
    {
        this._resourceId++;
        this.emit('change', this);
        this.emit('unload', this);
    }

    /** the width of the resource. This is the REAL pure number, not accounting resolution   */
    public get resourceWidth(): number
    {
        const { resource } = this;

        return resource.naturalWidth || resource.videoWidth || resource.displayWidth || resource.width;
    }

    /** the height of the resource. This is the REAL pure number, not accounting resolution */
    public get resourceHeight(): number
    {
        const { resource } = this;

        return resource.naturalHeight || resource.videoHeight || resource.displayHeight || resource.height;
    }

    /**
     * the resolution of the texture. Changing this number, will not change the number of pixels in the actual texture
     * but will the size of the texture when rendered.
     *
     * changing the resolution of this texture to 2 for example will make it appear twice as small when rendered (as pixel
     * density will have increased)
     */
    get resolution(): number
    {
        return this._resolution;
    }

    set resolution(resolution: number)
    {
        if (this._resolution === resolution) return;

        this._resolution = resolution;

        this.width = this.pixelWidth / resolution;
        this.height = this.pixelHeight / resolution;
    }

    /**
     * Resize the texture, this is handy if you want to use the texture as a render texture
     * @param width - the new width of the texture
     * @param height - the new height of the texture
     * @param resolution - the new resolution of the texture
     */
    public resize(width?: number, height?: number, resolution?: number)
    {
        resolution = resolution || this._resolution;
        width = width || this.width;
        height = height || this.height;

        // make sure we work with rounded pixels
        const newPixelWidth = Math.round(width * resolution);
        const newPixelHeight = Math.round(height * resolution);

        this.width = newPixelWidth / resolution;
        this.height = newPixelHeight / resolution;

        this._resolution = resolution;

        if (this.pixelWidth === newPixelWidth && this.pixelHeight === newPixelHeight)
        {
            return;
        }

        this._refreshPOT();

        this.pixelWidth = newPixelWidth;
        this.pixelHeight = newPixelHeight;

        this.emit('resize', this);

        this._resourceId++;
        this.emit('change', this);
    }

    /**
     * Lets the renderer know that this texture has been updated and its mipmaps should be re-generated.
     * This is only important for RenderTexture instances, as standard Texture instances will have their
     * mipmaps generated on upload. You should call this method after you make any change to the texture
     *
     * The reason for this is is can be quite expensive to update mipmaps for a texture. So by default,
     * We want you, the developer to specify when this action should happen.
     *
     * Generally you don't want to have mipmaps generated on Render targets that are changed every frame,
     */
    public updateMipmaps()
    {
        if (this.autoGenerateMipmaps && this.mipLevelCount > 1)
        {
            this.emit('updateMipmaps', this);
        }
    }

    set wrapMode(value: WRAP_MODE)
    {
        this._style.wrapMode = value;
    }

    get wrapMode(): WRAP_MODE
    {
        return this._style.wrapMode;
    }

    set scaleMode(value: SCALE_MODE)
    {
        this._style.scaleMode = value;
    }

    get scaleMode(): SCALE_MODE
    {
        return this._style.scaleMode;
    }

    /**
     * Refresh check for isPowerOfTwo texture based on size
     * @private
     */
    protected _refreshPOT(): void
    {
        this.isPowerOfTwo = isPow2(this.pixelWidth) && isPow2(this.pixelHeight);
    }

    public static test(_resource: any): any
    {
        // this should be overridden by other sources..
        throw new Error('Unimplemented');
    }
}<|MERGE_RESOLUTION|>--- conflicted
+++ resolved
@@ -200,12 +200,8 @@
      */
     public _textureBindLocation = -1;
 
-<<<<<<< HEAD
-=======
     public isPowerOfTwo: boolean;
 
-    // eslint-disable-next-line @typescript-eslint/no-parameter-properties
->>>>>>> 7f2fdfb9
     constructor(protected readonly options: TextureSourceOptions<T> = {})
     {
         super();
