import EventEmitter from 'eventemitter3';
import { uid } from '../../../../../utils/data/uid';
import { deprecation, v8_0_0 } from '../../../../../utils/logging/deprecation';
import { TextureStyle } from '../TextureStyle';

import type { BindResource } from '../../../gpu/shader/BindResource';
import type { ALPHA_MODES, SCALE_MODE, TEXTURE_DIMENSIONS, TEXTURE_FORMATS, WRAP_MODE } from '../const';
import type { TextureStyleOptions } from '../TextureStyle';

/** options for creating a new TextureSource */
export interface TextureSourceOptions<T extends Record<string, any> = any>
{
    /**
     * the resource that will be upladed to the GPU. This is where we get our pixels from
     * eg an ImageBimt / Canvas / Video etc
     */
    resource?: T;
<<<<<<< HEAD

    crossorigin?: boolean | string;

=======
    /** the pixel width of this texture source. This is the REAL pure number, not accounting resolution */
>>>>>>> 7f31f584
    width?: number;
    /** the pixel height of this texture source. This is the REAL pure number, not accounting resolution */
    height?: number;
    /** the resolution of the texture. */
    resolution?: number;
    /** the format that the texture data has */
    format?: TEXTURE_FORMATS;
    /**
     * Used by internal textures
     * @ignore
     */
    sampleCount?: number;
    /**
     * Only really affects RenderTextures.
     * Should we use antialiasing for this texture. It will look better, but may impact performance as a
     * Blit operation will be required to resolve the texture.
     */
    antialias?: boolean;
    /** how many dimensions does this texture have? currently v8 only supports 2d */
    dimensions?: TEXTURE_DIMENSIONS;
    /** The number of mip levels to generate for this texture. this is  overridden if autoGenerateMipmaps is true */
    mipLevelCount?: number;
    /**
     * Should we auto generate mipmaps for this texture? This will automatically generate mipmaps
     * for this texture when uploading to the GPU. Mipmapped textures take up more memory, but
     * can look better when scaled down.
     *
     * For performance reasons, it is recommended to NOT use this with RenderTextures, as they are often updated every frame.
     * If you do, make sure to call `updateMipmaps` after you update the texture.
     */
    autoGenerateMipmaps?: boolean;
    /** the alpha mode of the texture */
    alphaMode?: ALPHA_MODES;
    /** the style of the texture */
    style?: TextureStyleOptions | TextureStyle;
    /** optional label, can be used for debugging */
    label?: string;
}

/**
 * A TextureSource stores the information that represents an image.
 * All textures have require TextureSource, which contains information about the source.
 * Therefore you can have many textures all using a single TextureSource (eg a sprite sheet)
 *
 * This is an class is extended depending on the source of the texture.
 * Eg if you are using an an image as your resource, then an ImageSource is used.
 * @memberof rendering
 * @typeParam T - The TextureSource's Resource type.
 */
export class TextureSource<T extends Record<string, any> = any> extends EventEmitter<{
    change: BindResource;
    update: TextureSource;
    unload: TextureSource;
    destroy: TextureSource;
    resize: TextureSource;
    styleChange: TextureSource;
    updateMipmaps: TextureSource;
    error: Error;
}> implements BindResource
{
    /** The default options used when creating a new TextureSource. override these to add your own defaults */
    public static defaultOptions: TextureSourceOptions = {
        resolution: 1,
        format: 'bgra8unorm',
        alphaMode: 'premultiply-alpha-on-upload',
        dimensions: '2d',
        mipLevelCount: 1,
        autoGenerateMipmaps: false,
        sampleCount: 1,
        antialias: false,
        style: {} as TextureStyleOptions,
    };

    /** unique id for this Texture source */
    public readonly uid = uid('textureSource');
    /** optional label, can be used for debugging */
    public label = '';

    /**
     * The resource type used by this TextureSource. This is used by the bind groups to determine
     * how to handle this resource.
     * @ignore
     * @internal
     */
    public readonly _resourceType = 'textureSource';
    /**
     * i unique resource id, used by the bind group systems.
     * This can change if the texture is resized or its resource changes
     */
    public _resourceId = uid('textureResource');
    /**
     * this is how the backends know how to upload this texture to the GPU
     * It changes depending on the resource type. Classes that extend TextureSource
     * should override this property.
     * @ignore
     * @internal
     */
    public uploadMethodId = 'unknown';

    // dimensions
    /** @internal */
    public _resolution = 1;

    /** the pixel width of this texture source. This is the REAL pure number, not accounting resolution */
    public pixelWidth = 1;
    /** the pixel height of this texture source. This is the REAL pure number, not accounting resolution */
    public pixelHeight = 1;

    /**
     * the width of this texture source, accounting for resolution
     * eg pixelWidth 200, resolution 2, then width will be 100
     */
    public width = 1;
    /**
     * the height of this texture source, accounting for resolution
     * eg pixelHeight 200, resolution 2, then height will be 100
     */
    public height = 1;

    /**
     * the resource that will be upladed to the GPU. This is where we get our pixels from
     * eg an ImageBimt / Canvas / Video etc
     */
    public resource: T;

    /**
     * The number of samples of a multisample texture. This is always 1 for non-multisample textures.
     * To enable multisample for a texture, set antialias to true
     * @internal
     * @ignore
     */
    public sampleCount = 1;

    /** The number of mip levels to generate for this texture. this is  overridden if autoGenerateMipmaps is true */
    public mipLevelCount = 1;
    /**
     * Should we auto generate mipmaps for this texture? This will automatically generate mipmaps
     * for this texture when uploading to the GPU. Mipmapped textures take up more memory, but
     * can look better when scaled down.
     *
     * For performance reasons, it is recommended to NOT use this with RenderTextures, as they are often updated every frame.
     * If you do, make sure to call `updateMipmaps` after you update the texture.
     */
    public autoGenerateMipmaps = false;
    /** the format that the texture data has */
    public format: TEXTURE_FORMATS = 'rgba8unorm';
    /** how many dimensions does this texture have? currently v8 only supports 2d */
    public dimension: TEXTURE_DIMENSIONS = '2d';
    /** the alpha mode of the texture */
    public alphaMode: ALPHA_MODES;
    private _style: TextureStyle;

    /**
     * Only really affects RenderTextures.
     * Should we use antialiasing for this texture. It will look better, but may impact performance as a
     * Blit operation will be required to resolve the texture.
     */
    public antialias = false;
    /** Should we use a depth stencil texture for this texture. This is only used when rendering to a texture. */
    public depthStencil = true;

    /**
     * Has the source been destroyed?
     * @readonly
     */
    public destroyed: boolean;

    /**
     * Used by automatic texture Garbage Collection, stores last GC tick when it was bound
     * @protected
     */
    public _touched = 0;

    /**
     * Used by the batcher to build texture batches. faster to have the variable here!
     * @protected
     */
    public _batchTick = -1;
    /**
     * A temporary batch location for the texture batching. Here for performance reasons only!
     * @protected
     */
    public _textureBindLocation = -1;

    // eslint-disable-next-line @typescript-eslint/no-parameter-properties
    constructor(protected readonly options: TextureSourceOptions<T> = {})
    {
        super();

        options = { ...TextureSource.defaultOptions, ...options };

        this.label ??= options.label;
        this.resource = options.resource;

        this._resolution = options.resolution;

        if (options.width)
        {
            this.pixelWidth = options.width * this._resolution;
        }
        else
        {
            this.pixelWidth = this.resource ? (this.resourceWidth ?? 1) : 1;
        }

        if (options.height)
        {
            this.pixelHeight = options.height * this._resolution;
        }
        else
        {
            this.pixelHeight = this.resource ? (this.resourceHeight ?? 1) : 1;
        }

        this.width = this.pixelWidth / this._resolution;
        this.height = this.pixelHeight / this._resolution;

        this.format = options.format;
        this.dimension = options.dimensions;
        this.mipLevelCount = options.mipLevelCount;
        this.autoGenerateMipmaps = options.autoGenerateMipmaps;
        this.sampleCount = options.sampleCount;
        this.antialias = options.antialias;
        this.alphaMode = options.alphaMode;

        const style = options.style ?? {};

        this.style = style instanceof TextureStyle ? style : new TextureStyle(style);

        this.destroyed = false;
    }

    /** returns itself */
    get source(): TextureSource
    {
        return this;
    }

    /** the style of the texture */
    get style(): TextureStyle
    {
        return this._style;
    }

    set style(value: TextureStyle)
    {
        if (this.style === value) return;

        this._style?.off('change', this._onStyleChange, this);
        this._style = value;
        this._style?.on('change', this._onStyleChange, this);

        this._onStyleChange();
    }

    get addressMode(): WRAP_MODE
    {
        return this._style.addressMode;
    }

    set addressMode(value: WRAP_MODE)
    {
        this._style.addressMode = value;
    }

    get repeatMode(): WRAP_MODE
    {
        return this._style.addressMode;
    }

    set repeatMode(value: WRAP_MODE)
    {
        this._style.addressMode = value;
    }

    get magFilter(): SCALE_MODE
    {
        return this._style.magFilter;
    }

    set magFilter(value: SCALE_MODE)
    {
        this._style.magFilter = value;
    }

    get minFilter(): SCALE_MODE
    {
        return this._style.minFilter;
    }

    set minFilter(value: SCALE_MODE)
    {
        this._style.minFilter = value;
    }

    get mipmapFilter(): SCALE_MODE
    {
        return this._style.mipmapFilter;
    }

    set mipmapFilter(value: SCALE_MODE)
    {
        this._style.mipmapFilter = value;
    }

    get lodMinClamp(): number
    {
        return this._style.lodMinClamp;
    }

    set lodMinClamp(value: number)
    {
        this._style.lodMinClamp = value;
    }

    get lodMaxClamp(): number
    {
        return this._style.lodMaxClamp;
    }

    set lodMaxClamp(value: number)
    {
        this._style.lodMaxClamp = value;
    }

    private _onStyleChange()
    {
        this.emit('styleChange', this);
    }

    /** call this if you have modified the texture outside of the constructor */
    public update()
    {
        this.emit('update', this);
    }

    /** Destroys this texture source */
    public destroy()
    {
        this.destroyed = true;
        this.emit('destroy', this);

        if (this._style)
        {
            this._style.destroy();
            this._style = null;
        }

        this.uploadMethodId = null;
        this.resource = null;
        this.removeAllListeners();
    }

    /**
     * This will unload the Texture source from the GPU. This will free up the GPU memory
     * As soon as it is required fore rendering, it will be re-uploaded.
     */
    public unload()
    {
        this._resourceId++;
        this.emit('change', this);
        this.emit('unload', this);
    }

<<<<<<< HEAD
    /**
     * Checks if the resource has valid dimensions.
     * @returns {boolean} True if width and height are set, otherwise false.
     */
    public get isValid(): boolean
    {
        return this.resourceWidth > 0 && this.resourceHeight > 0;
    }

=======
    /** the width of the resource. This is the REAL pure number, not accounting resolution   */
>>>>>>> 7f31f584
    public get resourceWidth(): number
    {
        const { resource } = this;

        return resource.naturalWidth || resource.videoWidth || resource.displayWidth || resource.width;
    }

    /** the height of the resource. This is the REAL pure number, not accounting resolution */
    public get resourceHeight(): number
    {
        const { resource } = this;

        return resource.naturalHeight || resource.videoHeight || resource.displayHeight || resource.height;
    }

    /**
     * the resolution of the texture. Changing this number, will not change the number of pixels in the actual texture
     * but will the size of the texture when rendered.
     *
     * changing the resolution of this texture to 2 for example will make it appear twice as small when rendered (as pixel
     * density will have increased)
     */
    get resolution(): number
    {
        return this._resolution;
    }

    set resolution(resolution: number)
    {
        if (this._resolution === resolution) return;

        this._resolution = resolution;

        this.width = this.pixelWidth / resolution;
        this.height = this.pixelHeight / resolution;
    }

    /**
     * Resize the texture, this is handy if you want to use the texture as a render texture
     * @param width - the new width of the texture
     * @param height - the new height of the texture
     * @param resolution - the new resolution of the texture
     */
    public resize(width?: number, height?: number, resolution?: number)
    {
        resolution = resolution || this._resolution;
        width = width || this.width;
        height = height || this.height;

        // make sure we work with rounded pixels
        const newPixelWidth = Math.round(width * resolution);
        const newPixelHeight = Math.round(height * resolution);

        this.width = newPixelWidth / resolution;
        this.height = newPixelHeight / resolution;

        this._resolution = resolution;

        if (this.pixelWidth === newPixelWidth && this.pixelHeight === newPixelHeight)
        {
            return;
        }

        this.pixelWidth = newPixelWidth;
        this.pixelHeight = newPixelHeight;

        this.emit('resize', this);

        this._resourceId++;
        this.emit('change', this);
    }

    /**
     * Lets the renderer know that this texture has been updated and its mipmaps should be re-generated.
     * This is only important for RenderTexture instances, as standard Texture instances will have their
     * mipmaps generated on upload. You should call this method after you make any change to the texture
     *
     * The reason for this is is can be quite expensive to update mipmaps for a texture. So by default,
     * We want you, the developer to specify when this action should happen.
     *
     * Generally you don't want to have mipmaps generated on Render targets that are changed every frame,
     */
    public updateMipmaps()
    {
        if (this.autoGenerateMipmaps && this.mipLevelCount > 1)
        {
            this.emit('updateMipmaps', this);
        }
    }

    /** @deprecated since 8.0.0 */
    set wrapMode(value: WRAP_MODE)
    {
        // eslint-disable-next-line max-len
        deprecation(v8_0_0, 'TextureSource.wrapMode property has been deprecated. Use TextureSource.style.addressMode instead.');
        this._style.wrapMode = value;
    }

    /** @deprecated since 8.0.0 */
    get wrapMode(): WRAP_MODE
    {
        // eslint-disable-next-line max-len
        deprecation(v8_0_0, 'TextureSource.wrapMode property has been deprecated. Use TextureSource.style.addressMode instead.');

        return this._style.wrapMode;
    }

    /** @deprecated since 8.0.0 */
    set scaleMode(value: SCALE_MODE)
    {
        // eslint-disable-next-line max-len
        deprecation(v8_0_0, 'TextureSource.scaleMode property has been deprecated. Use TextureSource.style.scaleMode instead.');
        this._style.scaleMode = value;
    }

    /** @deprecated since 8.0.0 */
    get scaleMode(): SCALE_MODE
    {
        // eslint-disable-next-line max-len
        deprecation(v8_0_0, 'TextureSource.scaleMode property has been deprecated. Use TextureSource.style.scaleMode instead.');

        return this._style.scaleMode;
    }

    public static test(_resource: any): any
    {
        // this should be overridden by other sources..
        throw new Error('Unimplemented');
    }
}<|MERGE_RESOLUTION|>--- conflicted
+++ resolved
@@ -15,13 +15,9 @@
      * eg an ImageBimt / Canvas / Video etc
      */
     resource?: T;
-<<<<<<< HEAD
-
+    /** the pixel width of this texture source. This is the REAL pure number, not accounting resolution */
     crossorigin?: boolean | string;
 
-=======
-    /** the pixel width of this texture source. This is the REAL pure number, not accounting resolution */
->>>>>>> 7f31f584
     width?: number;
     /** the pixel height of this texture source. This is the REAL pure number, not accounting resolution */
     height?: number;
@@ -386,19 +382,13 @@
         this.emit('unload', this);
     }
 
-<<<<<<< HEAD
-    /**
-     * Checks if the resource has valid dimensions.
-     * @returns {boolean} True if width and height are set, otherwise false.
-     */
+    /** Checks if the resource has valid dimensions. */
     public get isValid(): boolean
     {
         return this.resourceWidth > 0 && this.resourceHeight > 0;
     }
 
-=======
     /** the width of the resource. This is the REAL pure number, not accounting resolution   */
->>>>>>> 7f31f584
     public get resourceWidth(): number
     {
         const { resource } = this;
