--- conflicted
+++ resolved
@@ -378,58 +378,7 @@
         return this._source;
     }
 
-    private static _emptyTexture: Texture;
     /** an Empty Texture used internally by the engine */
-<<<<<<< HEAD
-    public static get EMPTY(): Texture
-    {
-        if (!this._emptyTexture)
-        {
-            const texture = new Texture({});
-
-            texture.label = 'EMPTY';
-            texture.destroy = NOOP;
-            this._emptyTexture = texture;
-        }
-
-        return this._emptyTexture;
-    }
-    private static _whiteTexture: Texture;
-    /** a White texture used internally by the engine */
-    public static get WHITE(): Texture
-    {
-        if (!this._whiteTexture)
-        {
-            // create a white canvas
-            const canvas = DOMAdapter.get().createCanvas();
-
-            const size = 1;
-
-            canvas.width = size;
-            canvas.height = size;
-
-            const ctx = canvas.getContext('2d');
-
-            ctx.fillStyle = '#ffffff';
-            ctx.fillRect(0, 0, size, size);
-
-            const texture = new Texture({
-                source: new ImageSource({
-                    resource: canvas,
-                    alphaMode: 'premultiply-alpha-on-upload',
-                }),
-            });
-
-            texture.label = 'WHITE';
-            texture.destroy = NOOP;
-
-            this._whiteTexture = texture;
-        }
-
-        return this._whiteTexture;
-    }
-}
-=======
     public static EMPTY: Texture;
     /** a White texture used internally by the engine */
     public static WHITE: Texture;
@@ -451,5 +400,4 @@
     label: 'WHITE',
 });
 
-Texture.WHITE.destroy = NOOP;
->>>>>>> 7f31f584
+Texture.WHITE.destroy = NOOP;