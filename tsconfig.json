{
    "compilerOptions": {
        "typeRoots": [ "./node_modules/@webgpu/types", "./node_modules/@types"],
        "target": "es2020",
<<<<<<< HEAD
        "lib": ["ESNext", "DOM", "webworker"],
=======
        "lib": ["ESNext", "DOM", "WebWorker"],
>>>>>>> 023c6506
        "module": "ESNext",
        "allowJs": false,
        "removeComments": false,
        "strict": true,
        "noImplicitAny": true,
        "noUnusedLocals": true,
        "noUnusedParameters": true,
        "noImplicitReturns": true,
        "strictNullChecks": false,
        "allowSyntheticDefaultImports": true,
        "moduleResolution": "node",
        "resolveJsonModule": true,
        "downlevelIteration": true,
        "skipDefaultLibCheck": true,
    },
    "exclude": [
        "node_modules",
        "**/dist/**",
        "**/lib/**",
        "**/out/**"
    ],
    "ts-node": {
        "files": true,
        "compilerOptions": {
            "esModuleInterop": true,
            "module": "commonjs"
        }
    }
}<|MERGE_RESOLUTION|>--- conflicted
+++ resolved
@@ -2,11 +2,7 @@
     "compilerOptions": {
         "typeRoots": [ "./node_modules/@webgpu/types", "./node_modules/@types"],
         "target": "es2020",
-<<<<<<< HEAD
-        "lib": ["ESNext", "DOM", "webworker"],
-=======
         "lib": ["ESNext", "DOM", "WebWorker"],
->>>>>>> 023c6506
         "module": "ESNext",
         "allowJs": false,
         "removeComments": false,
